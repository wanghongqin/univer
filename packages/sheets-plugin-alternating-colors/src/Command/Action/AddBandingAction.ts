<<<<<<< HEAD
import { SheetActionBase, ActionObservers, ISheetActionData, CommandUnit } from '@univer/core';
=======
import { SheetActionBase, ActionObservers, ISheetActionData, Workbook } from '@univerjs/core';
>>>>>>> 096e9ad8
import { AlternatingColorsPlugin } from '../../AlternatingColorsPlugin';
import { AddBanding } from '../../Apply/AddBanding';
import { DeleteBanding } from '../../Apply/DeleteBanding';
import { ALTERNATING_COLORS_PLUGIN_NAME } from '../../Const';
import { IBandedRange } from '../../IBandedRange';
import { ACTION_NAMES } from '../ACTION_NAMES';
import { IDeleteBandingActionData } from './DeleteBandingAction';

export interface IAddBandingActionData extends ISheetActionData {
    bandedRange: IBandedRange;
}

export class AddBandingAction extends SheetActionBase<IAddBandingActionData, IDeleteBandingActionData, void> {
    static Name = 'AddBandingAction';

    constructor(actionData: IAddBandingActionData, commandUnit: CommandUnit, observers: ActionObservers) {
        super(actionData, commandUnit, observers);

        this._doActionData = {
            ...actionData,
        };
        this.do();
        this._oldActionData = {
            actionName: ACTION_NAMES.DELETE_BANDING_ACTION,
            sheetId: actionData.sheetId,
            bandedRangeId: actionData.bandedRange.bandedRangeId,
        };
        this.validate();
    }

    do(): void {
        const worksheet = this.getWorkSheet();
        const context = worksheet.getContext();
        const manager = context.getPluginManager();
        const plugin = manager.getPluginByName(ALTERNATING_COLORS_PLUGIN_NAME) as AlternatingColorsPlugin;

        const { bandedRange } = this._doActionData;
        // this._observers.onActionDoObserver.notifyObservers(this);
        AddBanding(plugin, bandedRange);
    }

    redo(): void {
        this.do();
        // no need store
    }

    undo(): void {
        const { bandedRangeId, sheetId } = this._oldActionData;
        const worksheet = this.getWorkSheet();
        const context = worksheet.getContext();
        const manager = context.getPluginManager();
        const plugin = manager.getPluginByName(ALTERNATING_COLORS_PLUGIN_NAME) as AlternatingColorsPlugin;
        // this._observers.onActionUndoObserver.notifyObservers(this);

        // update current data
        this._doActionData = {
            actionName: ACTION_NAMES.ADD_BANDING_ACTION,
            sheetId,
            bandedRange: DeleteBanding(plugin, bandedRangeId),
        };
    }

    validate(): boolean {
        return false;
    }
}<|MERGE_RESOLUTION|>--- conflicted
+++ resolved
@@ -1,8 +1,4 @@
-<<<<<<< HEAD
-import { SheetActionBase, ActionObservers, ISheetActionData, CommandUnit } from '@univer/core';
-=======
 import { SheetActionBase, ActionObservers, ISheetActionData, Workbook } from '@univerjs/core';
->>>>>>> 096e9ad8
 import { AlternatingColorsPlugin } from '../../AlternatingColorsPlugin';
 import { AddBanding } from '../../Apply/AddBanding';
 import { DeleteBanding } from '../../Apply/DeleteBanding';
@@ -16,10 +12,8 @@
 }
 
 export class AddBandingAction extends SheetActionBase<IAddBandingActionData, IDeleteBandingActionData, void> {
-    static Name = 'AddBandingAction';
-
-    constructor(actionData: IAddBandingActionData, commandUnit: CommandUnit, observers: ActionObservers) {
-        super(actionData, commandUnit, observers);
+    constructor(actionData: IAddBandingActionData, workbook: Workbook, observers: ActionObservers) {
+        super(actionData, workbook, observers);
 
         this._doActionData = {
             ...actionData,
@@ -37,10 +31,10 @@
         const worksheet = this.getWorkSheet();
         const context = worksheet.getContext();
         const manager = context.getPluginManager();
-        const plugin = manager.getPluginByName(ALTERNATING_COLORS_PLUGIN_NAME) as AlternatingColorsPlugin;
+        const plugin = <AlternatingColorsPlugin>manager.getPluginByName(ALTERNATING_COLORS_PLUGIN_NAME);
 
         const { bandedRange } = this._doActionData;
-        // this._observers.onActionDoObserver.notifyObservers(this);
+        this._observers.onActionDoObserver.notifyObservers(this);
         AddBanding(plugin, bandedRange);
     }
 
@@ -54,8 +48,8 @@
         const worksheet = this.getWorkSheet();
         const context = worksheet.getContext();
         const manager = context.getPluginManager();
-        const plugin = manager.getPluginByName(ALTERNATING_COLORS_PLUGIN_NAME) as AlternatingColorsPlugin;
-        // this._observers.onActionUndoObserver.notifyObservers(this);
+        const plugin = <AlternatingColorsPlugin>manager.getPluginByName(ALTERNATING_COLORS_PLUGIN_NAME);
+        this._observers.onActionUndoObserver.notifyObservers(this);
 
         // update current data
         this._doActionData = {
