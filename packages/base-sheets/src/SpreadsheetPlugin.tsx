import { getRefElement, IMainProps, isElement, ISlotProps, IToolBarItemProps, RefObject, render } from '@univer/base-component';
import { Engine, RenderEngine } from '@univer/base-render';
import { AsyncFunction, Attribute, Context, IOCAttribute, IOCContainer, IWorkbookConfig, Plugin, PLUGIN_NAMES, Tools } from '@univer/core';
import { FormulaPlugin } from '@univer/sheets-plugin-formula';

import { install, SpreadsheetPluginObserve, uninstall } from './Basics/Observer';
import { RightMenuProps } from './Model/RightMenuModel';
import { en, zh } from './Locale';
import { CANVAS_VIEW_KEY } from './View/Render/BaseView';
import { CanvasView } from './View/Render/CanvasView';
import { BaseSheetContainerConfig, SheetContainer } from './View/UI/SheetContainer';
import {
    RightMenuController,
    ToolBarController,
    InfoBarController,
    SheetBarControl,
    CellEditorController,
    AntLineControl,
    CountBarController,
    SheetContainerController,
} from './Controller';
<<<<<<< HEAD
import { ToolBarController1 } from './Controller/ToolBarController1';

export interface ISelectionConfig {
    selection: IRangeData;
    cell?: IRangeCellData;
}

export interface ISelectionsConfig {
    [worksheetId: string]: ISelectionConfig[];
}

export interface ISpreadsheetPluginConfig extends ISpreadsheetPluginConfigBase {
    container: HTMLElement | string;
    selections: ISelectionsConfig;
}

const DEFAULT_SPREADSHEET_PLUGIN_DATA: ISpreadsheetPluginConfig = {
    container: 'universheet',
    layout: 'auto',
    selections: {
        'sheet-01': [
            {
                selection: {
                    startRow: 13,
                    endRow: 14,
                    startColumn: 1,
                    endColumn: 2,
                },
            },
            {
                selection: {
                    startRow: 16,
                    endRow: 18,
                    startColumn: 1,
                    endColumn: 2,
                },
                cell: {
                    row: 16,
                    column: 1,
                },
            },
        ],
        'sheet-02': [
            {
                selection: {
                    startRow: 17,
                    endRow: 20,
                    startColumn: 1,
                    endColumn: 2,
                },
            },
            {
                selection: {
                    startRow: 22,
                    endRow: 23,
                    startColumn: 1,
                    endColumn: 2,
                },
            },
            {
                selection: {
                    startRow: 25,
                    endRow: 27,
                    startColumn: 4,
                    endColumn: 6,
                },
                cell: {
                    row: 25,
                    column: 4,
                },
            },
        ],
    },
};
=======
import { ISpreadsheetPluginConfig, DEFAULT_SPREADSHEET_PLUGIN_DATA } from './Basics';
>>>>>>> c52777c5

/**
 * The main sheet base, construct the sheet container and layout, mount the rendering engine
 */
interface ComponentChildrenProps {
    component: any;
    props?: any;
}

export class SpreadsheetPlugin extends Plugin<SpreadsheetPluginObserve> {
    @Attribute()
    private pros: IOCAttribute;

    private _config: ISpreadsheetPluginConfig;

    context: Context;

    private _toolBarRef: RefObject<HTMLElement>;

    private _splitLeftRef: RefObject<HTMLDivElement>;

    private _contentRef: RefObject<HTMLDivElement>;

    private _addButtonFunc: Function;

    private _addSiderFunc: AsyncFunction<ISlotProps>;

    private _addMainFunc: Function;

    private _showSiderByNameFunc: Function;

    private _showMainByNameFunc: Function;

    private _canvasEngine: Engine;

    private _canvasView: CanvasView;

    private _viewSheetMap: Map<string, string>;

    private _rightMenuControl: RightMenuController;

    private _toolBarControl: ToolBarController;

    private _toolBarControl1: ToolBarController1;

    private _infoBarControl: InfoBarController;

    private _sheetBarControl: SheetBarControl;

    private _cellEditorControl: CellEditorController;

    private _antLineController: AntLineControl;

    private _countBarController: CountBarController;

    private _sheetContainerController: SheetContainerController;

    private _componentList: Map<string, ComponentChildrenProps>;

    constructor(props: Partial<ISpreadsheetPluginConfig> = {}) {
        super(PLUGIN_NAMES.SPREADSHEET);

        this._config = Tools.commonExtend(DEFAULT_SPREADSHEET_PLUGIN_DATA, props);
    }

    register(engineInstance: Engine) {
        // The preact ref component cannot determine whether ref.current or ref.current.base is DOM
        let container: HTMLElement = getRefElement(this.getContentRef());

        this._canvasEngine = engineInstance;

        engineInstance.setContainer(container);
        window.onresize = () => {
            engineInstance.resize();
        };
    }

    initialize(context: Context): void {
        this.context = context;

        this.getObserver('onSheetContainerDidMountObservable')?.add(() => {
            this._initializeRender(context);
        });

        /**
         * load more Locale object
         */
        context.getLocale().load({
            en,
            zh,
        });

        const configure: IWorkbookConfig = this.pros.getValue();

        const sheetContainer = this._initContainer(this._config.container);

        const config: BaseSheetContainerConfig = {
            skin: configure.skin || 'default',
            layout: this._config.layout,
            container: sheetContainer,
            context,
            getSplitLeftRef: (ref) => {
                this._splitLeftRef = ref;
            },
            getContentRef: (ref) => {
                this._contentRef = ref;
            },
            addButton: (cb: Function) => {
                this._addButtonFunc = cb;
            },
            addSider: (cb: AsyncFunction<ISlotProps>) => {
                this._addSiderFunc = cb;
            },
            addMain: (cb: Function) => {
                this._addMainFunc = cb;
            },
            showSiderByName: (cb: Function) => {
                this._showSiderByNameFunc = cb;
            },
            showMainByName: (cb: Function) => {
                this._showMainByNameFunc = cb;
            },
            onDidMount: () => {},
        };

        this._componentList = new Map();

        this._rightMenuControl = new RightMenuController(this);
        this._toolBarControl = new ToolBarController(this);
        this._toolBarControl1 = new ToolBarController1(this);
        this._infoBarControl = new InfoBarController(this);
        this._sheetBarControl = new SheetBarControl(this);
        this._cellEditorControl = new CellEditorController(this);
        this._antLineController = new AntLineControl(this);
        this._countBarController = new CountBarController(this);
        this._sheetContainerController = new SheetContainerController(this);

        // render sheet container
        render(<SheetContainer config={config} />, sheetContainer);

        const formulaEngine = this.getPluginByName<FormulaPlugin>('formula')?.getFormulaEngine();
        // =(sum(max(B1:C10,10)*5-100,((1+1)*2+5)/2,10)+count(B1:C10,10*5-100))*5-100
        // =(sum(max(B1:C10,10)*5-100,((1+1)*2+5)/2,10, lambda(x,y, x*y*x)(sum(1,(1+2)*3),2))+lambda(x,y, x*y*x)(sum(1,(1+2)*3),2)+count(B1:C10,10*5-100))*5-100
        // =((1+2)-A1:B2 + 5)/2 + sum(indirect("A5"):B10 + A1:offset("C5", 1, 1), 100)
        // =1+(3*4=4)*5+1
        // =(-(1+2)--@A1:B2 + 5)/2 + -sum(indirect("A5"):B10# + B6# + A1:offset("C5", 1, 1)  ,  100) + {1,2,3;4,5,6;7,8,10} + lambda(x,y,z, x*y*z)(sum(1,(1+2)*3),2,lambda(x,y, @offset(A1:B0,x#*y#))(1,2):C20) & "美国人才" + sum((1+2%)*30%, 1+2)%
        formulaEngine?.calculate(`=lambda(x,y, x*y*x)(sum(1,(1+2)*3),2)+1-max(100,200)`);
    }

    /**
     * Convert id to DOM
     * @param container
     * @returns
     */
    private _initContainer(container: HTMLElement | string) {
        let sheetContainer = null;
        if (typeof container === 'string') {
            const containerDOM = document.getElementById(container);
            if (containerDOM == null) {
                sheetContainer = document.createElement('div');
                sheetContainer.id = container;
            } else {
                sheetContainer = containerDOM;
            }
        } else if (isElement(container)) {
            sheetContainer = container;
        } else {
            sheetContainer = document.createElement('div');
            sheetContainer.id = 'universheet';
        }

        return sheetContainer;
    }

    /**
     * Initialize all selections
     */
    private _initSelection() {}

    onMounted(ctx: Context): void {
        install(this);

        // this.initialize(ctx);

        // When executing setContainer, occasionally ContentRef has not been mounted, because the didmount mount of preact is asynchronous, so let's judge here, if there is no DOM, we will execute our mount through the hook of the completion of the mount Rendering logic.

        // if (!this.getContentRef().current) {
        // this.context
        //     .getObserverManager()
        //     .getObserver('onSheetContainerDidMountObservable', 'workbook')
        //     ?.add((e) => {
        //         this._initializeRender(ctx);
        //     });

        this.initialize(ctx);
        // return;
        // }

        // this._initializeRender(ctx);
    }

    get config() {
        return this._config;
    }

    private _initializeRender(context: Context) {
        const engine = this.getPluginByName<RenderEngine>(PLUGIN_NAMES.BASE_RENDER)?.getEngine()!;

        this.register(engine);

        this._canvasView = new CanvasView(engine, this);

        this.context.getContextObserver('onSheetRenderDidMountObservable')?.notifyObservers();
    }

    onMapping(IOC: IOCContainer): void {}

    onDestroy(): void {
        super.onDestroy();
        uninstall(this);
    }

    getSplitLeftRef(): RefObject<HTMLDivElement> {
        return this._splitLeftRef;
    }

    // getContentRef(): RefObject<HTMLDivElement | Component> {
    //     return this._contentRef;
    // }

    getContentRef(): RefObject<HTMLDivElement> {
        return this._contentRef;
    }

    addButton(item: IToolBarItemProps): void {
        this._addButtonFunc(item);
    }

    getCanvasEngine() {
        return this._canvasEngine;
    }

    getCanvasView() {
        return this._canvasView;
    }

    getMainScene() {
        return this._canvasEngine.getScene(CANVAS_VIEW_KEY.MAIN_SCENE);
    }

    getSheetView() {
        return this.getCanvasView().getSheetView();
    }

    getSelectionManager() {
        return this.getSheetView()?.getSelectionManager();
    }

    getCurrentControls() {
        return this.getSelectionManager()?.getCurrentControls();
    }

    getSelectionShape() {
        return this._canvasEngine;
    }

    getMainComponent() {
        return this.getSheetView().getSpreadsheet();
    }

    getLeftTopComponent() {
        return this.getSheetView().getSpreadsheetLeftTopPlaceholder();
    }

    getRowComponent() {
        return this.getSheetView().getSpreadsheetRowTitle();
    }

    getColumnComponent() {
        return this.getSheetView().getSpreadsheetColumnTitle();
    }

    getSpreadsheetSkeleton() {
        return this.getSheetView().getSpreadsheetSkeleton();
    }

    getWorkbook() {
        return this.getContext().getWorkBook();
    }

    getRightMenuControl() {
        return this._rightMenuControl;
    }

    getToolBarControl() {
        return this._toolBarControl;
    }

    getInfoBarControl() {
        return this._infoBarControl;
    }

    getSheetBarControl() {
        return this._sheetBarControl;
    }

    getCellEditorControl() {
        return this._cellEditorControl;
    }

    addSider(item: ISlotProps): Promise<void> {
        return this._addSiderFunc(item);
    }

    addMain(item: IMainProps): Promise<void> {
        return this._addMainFunc(item);
    }

    showSiderByName(name: string, show: boolean): Promise<void> {
        return this._showSiderByNameFunc(name, show);
        // TODO 是否可以直接 this.sheetContainer.showSiderByName();
    }

    showMainByName(name: string, show: boolean): Promise<void> {
        return this._showMainByNameFunc(name, show);
    }

    addRightMenu(item: RightMenuProps[] | RightMenuProps) {
        this._rightMenuControl.addItem(item);
    }

    // addToolButton(config: IToolBarItemProps) {
    //     this._toolBarControl1.addToolButton(config);
    // }

    registerComponent(name: string, component: any, props?: any) {
        this._componentList.set(name, {
            component,
            props,
        });
    }

    getRegisterComponent(name: string) {
        return this._componentList.get(name);
    }
}<|MERGE_RESOLUTION|>--- conflicted
+++ resolved
@@ -19,7 +19,6 @@
     CountBarController,
     SheetContainerController,
 } from './Controller';
-<<<<<<< HEAD
 import { ToolBarController1 } from './Controller/ToolBarController1';
 
 export interface ISelectionConfig {
@@ -94,9 +93,6 @@
         ],
     },
 };
-=======
-import { ISpreadsheetPluginConfig, DEFAULT_SPREADSHEET_PLUGIN_DATA } from './Basics';
->>>>>>> c52777c5
 
 /**
  * The main sheet base, construct the sheet container and layout, mount the rendering engine
