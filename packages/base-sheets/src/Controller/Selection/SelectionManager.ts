import { IMouseEvent, IPointerEvent, Rect, Spreadsheet, SpreadsheetColumnTitle, SpreadsheetRowTitle, ScrollTimer } from '@univerjs/base-render';
import {
    Nullable,
    Observer,
    Worksheet,
    ISelection,
    makeCellToSelection,
    IRangeData,
    RangeList,
    Range,
    IRangeCellData,
    ICellInfo,
    Command,
    Direction,
    ActionOperation,
} from '@univerjs/core';
import { ACTION_NAMES, ISelectionsConfig } from '../../Basics';
import { ISelectionModelValue, ISetSelectionValueActionData, SetSelectionValueAction } from '../../Model/Action/SetSelectionValueAction';
import { SelectionModel } from '../../Model/SelectionModel';
import { SheetPlugin } from '../../SheetPlugin';
import { SheetView } from '../../View/Render/Views/SheetView';
import { ColumnTitleController } from './ColumnTitleController';
import { DragLineController } from './DragLineController';
import { RowTitleController } from './RowTitleController';
import { SelectionControl, SELECTION_TYPE } from './SelectionController';

/**
 * TODO 注册selection拦截，可能在有公式ArrayObject时，fx公式栏显示不同
 *
 * SelectionManager 维护model数据list，action也是修改这一层数据，obs监听到数据变动后，自动刷新（control仍然可以持有数据）
 */
export class SelectionManager {
    hasSelection: boolean = false;

    private _mainComponent: Spreadsheet;

    private _rowComponent: SpreadsheetRowTitle;

    private _columnComponent: SpreadsheetColumnTitle;

    private _leftTopComponent: Rect;

    private _moveObserver: Nullable<Observer<IPointerEvent | IMouseEvent>>;

    private _upObserver: Nullable<Observer<IPointerEvent | IMouseEvent>>;

    private _selectionControls: SelectionControl[] = []; // sheetID:Controls

    private _selectionModels = new Map<string, SelectionModel[]>(); // sheetID:Models

    private _plugin: SheetPlugin;

    private _startSelectionRange: ISelection;

    private _startOffsetX: number = 0;

    private _startOffsetY: number = 0;

    private _worksheet: Nullable<Worksheet>;

    private _columnTitleControl: ColumnTitleController;

    private _rowTitleControl: RowTitleController;

    private _dragLineControl: DragLineController;

    constructor(private _sheetView: SheetView) {
        this._plugin = this._sheetView.getPlugin() as SheetPlugin;
        this._initialize();
        this._initializeObserver();
    }

    getSheetView() {
        return this._sheetView;
    }

    getScene() {
        return this._sheetView.getScene();
    }

    getContext() {
        return this._sheetView.getContext();
    }

    getMainComponent() {
        return this._mainComponent;
    }

    updateToSheet(worksheet: Worksheet) {
        this._worksheet = worksheet;
        const worksheetId = this.getWorksheetId();
        if (worksheetId) {
            const models = this._selectionModels.get(worksheetId);
            if (!models) {
                this._selectionModels.set(worksheetId, []);
            }
        }
    }

    getCurrentControls() {
        return this._selectionControls;
    }

    getCurrentControl() {
        const controls = this.getCurrentControls();
        if (controls && controls.length > 0) {
            for (const control of controls) {
                const currentCell = control.model.currentCell;
                if (currentCell) {
                    return control;
                }
            }
        }
    }

    getCurrentModels() {
        const worksheetId = this.getWorksheetId();
        if (!worksheetId) {
            return;
        }

        const models = this._selectionModels.get(worksheetId);

        if (!models) {
            this._selectionModels.set(worksheetId, []);
        }
        return this._selectionModels.get(worksheetId);
    }

    getCurrentCellModel(): Nullable<ICellInfo> {
        const models = this.getCurrentModels();
        if (models && models.length > 0) {
            for (const model of models) {
                const currentCell = model.currentCell;
                if (currentCell) {
                    return currentCell;
                }
            }
        }
    }

    getCurrentModel(): Nullable<SelectionModel> {
        const models = this.getCurrentModels();
        if (models && models.length > 0) {
            for (const model of models) {
                const currentCell = model.currentCell;
                if (currentCell) {
                    return model;
                }
            }
        }
    }

    getCurrentModelsValue(): ISelectionModelValue[] {
        const models = this.getCurrentModels();
        if (!models) {
            return [];
        }
        const selectionModelsValue = [];
        for (let model of models) {
            selectionModelsValue.push(model.getValue());
        }
        return selectionModelsValue;
    }

    /**
     * Renders all controls of the currently active sheet
     * @returns
     */
    renderCurrentControls(command: boolean = true, models?: SelectionModel[]) {
        const worksheetId = this.getWorksheetId();
        if (worksheetId) {
            if (this._selectionControls) {
                // clear old controls
                for (let control of this._selectionControls) {
                    control.dispose();
                }
            }

            // render current control
            const selectionModels = models || this._selectionModels.get(worksheetId);
            this._selectionControls = [];
            selectionModels?.forEach((model) => {
                const curCellRange = model.currentCell;
                const main = this._mainComponent;

                const control = SelectionControl.create(this, this._selectionControls.length);

                let cellInfo = null;
                if (curCellRange) {
                    cellInfo = main.getCellByIndex(curCellRange.row, curCellRange.column);
                }

                const { startRow, startColumn, endRow, endColumn } = model;
                const startCell = main.getNoMergeCellPositionByIndex(startRow, startColumn);
                const endCell = main.getNoMergeCellPositionByIndex(endRow, endColumn);

                // update control model and view
                control.update(
                    {
                        startColumn,
                        startRow,
                        endColumn,
                        endRow,
                        startY: startCell?.startY || 0,
                        endY: endCell?.endY || 0,
                        startX: startCell?.startX || 0,
                        endX: endCell?.endX || 0,
                    },
                    cellInfo
                );
                this._selectionControls.push(control);
            });

            command && this.setSelectionModel();
        }
    }

    getPlugin() {
        return this._plugin;
    }

    getWorksheetId() {
        return this._worksheet?.getSheetId();
    }

    /**
     * add a selection
     * @param selectionRange
     * @param curCellRange
     * @returns
     */
    addControlToCurrentByRangeData(selectionRange: IRangeData, curCellRange: Nullable<IRangeCellData>) {
        const currentControls = this.getCurrentControls();
        if (!currentControls) {
            return;
        }
        const main = this._mainComponent;

        const control = SelectionControl.create(this, currentControls.length);

        let cellInfo = null;
        if (curCellRange) {
            cellInfo = main.getCellByIndex(curCellRange.row, curCellRange.column);
        }

        const { startRow, startColumn, endRow, endColumn } = selectionRange;
        const startCell = main.getNoMergeCellPositionByIndex(startRow, startColumn);
        const endCell = main.getNoMergeCellPositionByIndex(endRow, endColumn);

        // update control
        control.update(
            {
                startColumn,
                startRow,
                endColumn,
                endRow,
                startY: startCell?.startY || 0,
                endY: endCell?.endY || 0,
                startX: startCell?.startX || 0,
                endX: endCell?.endX || 0,
            },
            cellInfo
        );

        currentControls.push(control);

        this.setSelectionModel();
    }

    clearSelectionControls() {
        let curControls = this.getCurrentControls();

        if (curControls.length > 0) {
            for (let control of curControls) {
                control.dispose();
            }

            curControls.length = 0; // clear currentSelectionControls
        }
    }

    /**
     * update all current controls data in model
     */
    setSelectionModel(models?: ISelectionModelValue[]) {
        if (!this._worksheet) return;

        // get models from current control
        if (!models) {
            models = this._selectionControls.map((control) => control.model.getValue());
        }

        const workbook = this._worksheet.getContext().getWorkBook();
        const commandManager = workbook.getCommandManager();

        let action: ISetSelectionValueActionData = {
            sheetId: this._worksheet.getSheetId(),
            actionName: SetSelectionValueAction.NAME,
            selections: models,
        };

        action = ActionOperation.make<ISetSelectionValueActionData>(action).removeUndo().getAction();

        const command = new Command(
            {
                WorkBookUnit: workbook,
            },
            action
        );
        commandManager.invoke(command);
    }

    /**
     * update current control in model
     */
    updateSelectionModel(selection: ISelection, cell: Nullable<ICellInfo>, index: number) {
        const worksheetId = this.getWorksheetId();

        if (!this._worksheet || !worksheetId) return;

        // Collect constituency data for the entire current sheet
        const selectionModels = this._selectionModels.get(worksheetId);
        const selectionModelsValue: ISelectionModelValue[] = [];
        selectionModels?.forEach((model, i) => {
            if (i === index) {
                selectionModelsValue.push({ selection, cell });
            } else {
                selectionModelsValue.push(model.getValue());
            }
        });

        const workbook = this._worksheet.getContext().getWorkBook();
        const commandManager = workbook.getCommandManager();

        let action: ISetSelectionValueActionData = {
            sheetId: this._worksheet.getSheetId(),
            actionName: ACTION_NAMES.SET_SELECTION_VALUE_ACTION,
            selections: selectionModelsValue,
        };

        action = ActionOperation.make<ISetSelectionValueActionData>(action).removeUndo().getAction();

        const command = new Command(
            {
                WorkBookUnit: workbook,
            },
            action
        );
        commandManager.invoke(command);
    }

    setModels(selections: ISelectionModelValue[]) {
        const worksheetId = this.getWorksheetId();
        if (!worksheetId) {
            return;
        }

        const models = selections.map(({ selection, cell }) => {
            const model = new SelectionModel(SELECTION_TYPE.NORMAL, this._plugin);
            model.setValue(selection, cell);
            return model;
        });

        this._selectionModels.set(worksheetId, models);
    }

    // recreateControlsByRangeData() { }

    /**
     * Move the selection according to different directions, usually used for the shortcut key operation of ↑ ↓ ← →
     * @param direction
     * @returns
     */
    move(direction: Direction): void {
        const currentCell = this.getCurrentCellModel();

        if (!currentCell) return;

        let { row, column } = currentCell;
        const rowCount = this._worksheet?.getRowCount() || 1000;
        const columnCount = this._worksheet?.getColumnCount() || 50;
        switch (direction) {
            case Direction.TOP:
                row--;
                if (row < 0) {
                    row = 0;
                }
                break;
            case Direction.BOTTOM:
                row++;

                if (row > rowCount) {
                    row = rowCount;
                }
                break;
            case Direction.LEFT:
                column--;
                if (column < 0) {
                    column = 0;
                }
                break;
            case Direction.RIGHT:
                column++;
                if (column > columnCount) {
                    column = columnCount;
                }
                break;

            default:
                break;
        }

        const cellInfo = this._mainComponent.getCellByIndex(row, column);

        const selectionData = makeCellToSelection(cellInfo);

        if (!selectionData) return;

        const { startRow, endRow, startColumn, endColumn } = selectionData;

        let rangeData: IRangeData = {
            startRow,
            endRow,
            startColumn,
            endColumn,
        };
        let currentCellData: IRangeCellData = {
            row: startRow,
            column: startColumn,
        };

        this.clearSelectionControls();
        this.addControlToCurrentByRangeData(rangeData, currentCellData);
    }

    /**
     * When mousedown and mouseup need to go to the coordination and undo stack, when mousemove does not need to go to the coordination and undo stack
     * @param moveEvt
     * @param selectionControl
     * @returns
     */
    moving(moveEvt: IPointerEvent | IMouseEvent, selectionControl: Nullable<SelectionControl>) {
        // console.log('moving');
        const main = this._mainComponent;
        const { offsetX: moveOffsetX, offsetY: moveOffsetY, clientX, clientY } = moveEvt;
        const { startRow, startColumn, endRow, endColumn } = this._startSelectionRange;

        const scrollXY = main.getAncestorScrollXY(this._startOffsetX, this._startOffsetY);
        const moveCellInfo = main.calculateCellIndexByPosition(moveOffsetX, moveOffsetY, scrollXY);
        const moveActualSelection = makeCellToSelection(moveCellInfo);

        if (!moveActualSelection) {
            return false;
        }
        const { startRow: moveStartRow, startColumn: moveStartColumn, endColumn: moveEndColumn, endRow: moveEndRow } = moveActualSelection;

        const newStartRow = Math.min(moveStartRow, startRow);
        const newStartColumn = Math.min(moveStartColumn, startColumn);
        const newEndRow = Math.max(moveEndRow, endRow);
        const newEndColumn = Math.max(moveEndColumn, endColumn);
        const newBounding = main.getSelectionBounding(newStartRow, newStartColumn, newEndRow, newEndColumn);

        if (!newBounding) {
            return false;
        }
        const { startRow: finalStartRow, startColumn: finalStartColumn, endRow: finalEndRow, endColumn: finalEndColumn } = newBounding;

        const startCell = main.getNoMergeCellPositionByIndex(finalStartRow, finalStartColumn);
        const endCell = main.getNoMergeCellPositionByIndex(finalEndRow, finalEndColumn);

        const newSelectionRange: ISelection = {
            startColumn: finalStartColumn,
            startRow: finalStartRow,
            endColumn: finalEndColumn,
            endRow: finalEndRow,
            startY: startCell?.startY || 0,
            endY: endCell?.endY || 0,
            startX: startCell?.startX || 0,
            endX: endCell?.endX || 0,
        };
        // Only notify when the selection changes
        const {
            startRow: oldStartRow,
            endRow: oldEndRow,
            startColumn: oldStartColumn,
            endColumn: oldEndColumn,
        } = selectionControl?.model || { startRow: -1, endRow: -1, startColumn: -1, endColumn: -1 };

        if (oldStartColumn !== finalStartColumn || oldStartRow !== finalStartRow || oldEndColumn !== finalEndColumn || oldEndRow !== finalEndRow) {
            selectionControl && selectionControl.update(newSelectionRange);
<<<<<<< HEAD
            // update model
            this.setSelectionModel();
=======

            // update model
            // this.setSelectionModel();
>>>>>>> 0ac9cc2f
            selectionControl && this._plugin.getObserver('onChangeSelectionObserver')?.notifyObservers(selectionControl);
        }
    }

    /**
     * pointer up event
     * @param moveEvt
     * @param selectionControl
     * @returns
     */
    up() {
        // update model
        this.setSelectionModel();
    }

    /**
     * Get all range data of the current selection
     * @returns
     */
    getActiveRangeListData(): Nullable<IRangeData[]> {
        const models = this.getCurrentModels();
        if (models && models.length > 0) {
            const selections = models?.map((model: SelectionModel) => ({
                startRow: model.startRow,
                startColumn: model.startColumn,
                endRow: model.endRow,
                endColumn: model.endColumn,
            }));

            return selections;
        }
    }

    /**
     * Returns the list of active ranges in the active sheet or null if there are no active ranges.
     * If there is a single range selected, this behaves as a getActiveRange() call.
     *
     * @returns
     */
    getActiveRangeList(): Nullable<RangeList> {
        const rangeListData = this.getActiveRangeListData();
        return rangeListData && this._worksheet?.getRangeList(rangeListData);
    }

    /**
     * Get the range of the currently active cell
     * @returns
     */
    getActiveRangeData(): Nullable<IRangeData> {
        const models = this.getCurrentModels();
        if (models && models.length > 0) {
            for (const model of models) {
                if (model.currentCell) {
                    return {
                        startRow: model.startRow,
                        startColumn: model.startColumn,
                        endRow: model.endRow,
                        endColumn: model.endColumn,
                    };
                }
            }
        }
    }

    /**
     * Returns the selected range in the active sheet, or null if there is no active range. If multiple ranges are selected this method returns only the last selected range.
     * @returns
     */
    getActiveRange(): Nullable<Range> {
        const rangeData = this.getActiveRangeData();
        return rangeData && this._worksheet?.getRange(rangeData);
    }

    /**
     * get active selection control
     * @returns
     */
    getCurrentCellData(): Nullable<IRangeData> {
        const models = this.getCurrentModels();
        if (models && models.length > 0) {
            for (const model of models) {
                const currentCell = model.currentCell;
                if (currentCell) {
                    return {
                        startRow: currentCell.row,
                        startColumn: currentCell.column,
                        endRow: currentCell.row,
                        endColumn: currentCell.column,
                    };
                }
            }
        }
    }

    /**
     * get active selection control
     * @returns
     */
    getCurrentCell(): Nullable<Range> {
        const rangeData = this.getCurrentCellData();
        return rangeData && this._worksheet?.getRange(rangeData);
    }

    getDragLineControl() {
        return this._dragLineControl;
    }

    private _initialize() {
        this._mainComponent = this._sheetView.getSpreadsheet();
        this._rowComponent = this._sheetView.getSpreadsheetRowTitle();
        this._columnComponent = this._sheetView.getSpreadsheetColumnTitle();
        this._leftTopComponent = this._sheetView.getSpreadsheetLeftTopPlaceholder();

        this._mainEventInitial();

        this._rowEventInitial();

        this._columnEventInitial();

        this._leftTopEventInitial();

        this._worksheet = this.getContext().getWorkBook().getActiveSheet();

        this._initModels();

        this._dragLineControl = new DragLineController(this);

        this._columnTitleControl = new ColumnTitleController(this);

        this._rowTitleControl = new RowTitleController(this);
    }

    private _mainEventInitial() {
        const main = this._mainComponent;
        main.onPointerDownObserver.add((evt: IPointerEvent | IMouseEvent) => {
            const { offsetX: evtOffsetX, offsetY: evtOffsetY } = evt;
            this._startOffsetX = evtOffsetX;
            this._startOffsetY = evtOffsetY;
            const scrollXY = main.getAncestorScrollXY(this._startOffsetX, this._startOffsetY);
            const cellInfo = main.calculateCellIndexByPosition(evtOffsetX, evtOffsetY, scrollXY);
            const actualSelection = makeCellToSelection(cellInfo);
            if (!actualSelection || !this._worksheet) {
                return false;
            }

            const { startRow, startColumn, endColumn, endRow, startY, endY, startX, endX } = actualSelection;

            const startSelectionRange = {
                startColumn,
                startRow,
                endColumn,
                endRow,
                startY,
                endY,
                startX,
                endX,
            };

            this._startSelectionRange = startSelectionRange;

            let selectionControl: Nullable<SelectionControl> = this.getCurrentControl();

            let curControls = this.getCurrentControls();

            if (!curControls) {
                return false;
            }

            for (let control of curControls) {
                // right click
                if (evt.button === 2 && control.model.isInclude(startSelectionRange)) {
                    selectionControl = control;
                    return;
                }
                // Click to an existing selection
                if (control.model.isEqual(startSelectionRange)) {
                    selectionControl = control;
                    break;
                }

                // There can only be one highlighted cell, so clear the highlighted cell of the existing selection
                if (!evt.shiftKey) {
                    control.clearHighlight();
                }
            }

            // In addition to pressing the ctrl or shift key, we must clear the previous selection
            if (curControls.length > 0 && !evt.ctrlKey && !evt.shiftKey) {
                for (let control of curControls) {
                    control.dispose();
                }

                curControls.length = 0; // clear currentSelectionControls
            }

            const currentCell = selectionControl && selectionControl.model.currentCell;

            if (selectionControl && evt.shiftKey && currentCell) {
                const { row, column } = currentCell;

                // TODO startCell position calculate error
                const startCell = main.getNoMergeCellPositionByIndex(row, column);
                const endCell = main.getNoMergeCellPositionByIndex(endRow, endColumn);

                const newSelectionRange = {
                    startColumn: column,
                    startRow: row,
                    endColumn: startSelectionRange.startColumn,
                    endRow: startSelectionRange.startRow,
                    startY: startCell?.startY || 0,
                    endY: endCell?.endY || 0,
                    startX: startCell?.startX || 0,
                    endX: endCell?.endX || 0,
                };
                selectionControl.update(newSelectionRange, currentCell);
            } else {
                selectionControl = SelectionControl.create(this, curControls.length);
                selectionControl.update(startSelectionRange, cellInfo);
                curControls.push(selectionControl);
            }

            this.hasSelection = true;

            const scene = this.getScene();

            scene.disableEvent();

            const scrollTimer = ScrollTimer.create(this.getScene());
            scrollTimer.startScroll(evtOffsetX, evtOffsetY);

            // update model
            // this.setSelectionModel();

            // Notification toolbar updates button state and value
            this._plugin.getObserver('onChangeSelectionObserver')?.notifyObservers(selectionControl);

            this._moveObserver = scene.onPointerMoveObserver.add((moveEvt: IPointerEvent | IMouseEvent) => {
                this.moving(moveEvt, selectionControl);
                const { offsetX: moveOffsetX, offsetY: moveOffsetY } = moveEvt;

                scrollTimer.scrolling(moveOffsetX, moveOffsetY, () => {
                    this.moving(moveEvt, selectionControl);
                });
            });

            this._upObserver = scene.onPointerUpObserver.add((upEvt: IPointerEvent | IMouseEvent) => {
                this.up();
                scene.onPointerMoveObserver.remove(this._moveObserver);
                scene.onPointerUpObserver.remove(this._upObserver);
                scene.enableEvent();

                scrollTimer.stopScroll();
            });

            // document.addEventListener('pointerup', () => {
            //     this.up();
            //     scene.onPointerMoveObserver.remove(this._moveObserver);
            //     scene.onPointerUpObserver.remove(this._upObserver);
            //     scene.enableEvent();

            //     scrollTimer.stopScroll();
            // });
        });
    }

    private _rowEventInitial() {
        const row = this._rowComponent;
        row.onPointerEnterObserver.add((evt: IPointerEvent | IMouseEvent) => {
            // this._rowTitleControl.highlightRowTitle(evt);
        });
    }

    private _columnEventInitial() {
        const column = this._columnComponent;
        column.onPointerEnterObserver.add((evt: IPointerEvent | IMouseEvent) => {
            // this._columnTitleControl.highlightColumnTitle(evt);
        });
    }

    private _leftTopEventInitial() {
        const leftTop = this._leftTopComponent;
        leftTop.onPointerDownObserver.add((evt: IPointerEvent | IMouseEvent) => {
            // console.log('leftTop_moveObserver', evt);
        });
    }

    /**
     * Initialize selection model based on user configuration
     * @param selections
     */
    private _initModels() {
        const selections: ISelectionsConfig = this._plugin.getConfig().selections;

        Object.keys(selections).forEach((worksheetId) => {
            const selectionsList = selections[worksheetId];
            const currentModels: SelectionModel[] = [];

            selectionsList.forEach((selectionConfig) => {
                const { startColumn, startRow, endColumn, endRow } = selectionConfig.selection;
                const cell = selectionConfig.cell;

                const model = new SelectionModel(SELECTION_TYPE.NORMAL, this._plugin);

                const cellInfo = cell
                    ? {
                        row: cell.row,
                        column: cell.column,
                        isMerged: false,
                        isMergedMainCell: false,
                        startY: 0,
                        endY: 0,
                        startX: 0,
                        endX: 0,
                        mergeInfo: {
                            startColumn,
                            startRow,
                            endColumn,
                            endRow,
                            startY: 0,
                            endY: 0,
                            startX: 0,
                            endX: 0,
                        },
                    }
                    : null;

                // Only update data, not render
                model.setValue(
                    {
                        startColumn,
                        startRow,
                        endColumn,
                        endRow,
                        startY: 0,
                        endY: 0,
                        startX: 0,
                        endX: 0,
                    },
                    cellInfo
                );
                currentModels.push(model);
            });

            this._selectionModels.set(worksheetId, currentModels);
        });
    }

    /**
     * Initialize selection based on user configuration
     * @param selections
     */
    private _initControls() {
        const selections: ISelectionsConfig = this._plugin.getConfig().selections;
        Object.keys(selections).forEach((worksheetId) => {
            const selectionsList = selections[worksheetId];
            const currentControls: SelectionControl[] = [];

            selectionsList.forEach((selectionConfig) => {
                const selectionRange = selectionConfig.selection;
                const curCellRange = selectionConfig.cell;
                const main = this._mainComponent;

                const control = SelectionControl.create(this, currentControls.length);

                let cellInfo = null;
                if (curCellRange) {
                    cellInfo = main.getCellByIndex(curCellRange.row, curCellRange.column);
                }

                const { startRow: finalStartRow, startColumn: finalStartColumn, endRow: finalEndRow, endColumn: finalEndColumn } = selectionRange;
                const startCell = main.getNoMergeCellPositionByIndex(finalStartRow, finalStartColumn);
                const endCell = main.getNoMergeCellPositionByIndex(finalEndRow, finalEndColumn);

                // Only update data, not render
                control.model.setValue(
                    {
                        startColumn: finalStartColumn,
                        startRow: finalStartRow,
                        endColumn: finalEndColumn,
                        endRow: finalEndRow,
                        startY: startCell?.startY || 0,
                        endY: endCell?.endY || 0,
                        startX: startCell?.startX || 0,
                        endX: endCell?.endX || 0,
                    },
                    cellInfo
                );
                currentControls.push(control);
            });

            // this._selectionControls.set(worksheetId, currentControls);
        });
    }

    /**
     * Initialize the observer
     */
    private _initializeObserver() {
        const context = this._plugin.getContext();
        context.getContextObserver('onAfterChangeActiveSheetObservable').add(() => {
            this.renderCurrentControls();
        });

        this._worksheet
            ?.getContext()
            .getContextObserver('onSheetRenderDidMountObservable')
            .add(() => {
                this.renderCurrentControls();
            });
    }
}
<|MERGE_RESOLUTION|>--- conflicted
+++ resolved
@@ -1,910 +1,898 @@
-import { IMouseEvent, IPointerEvent, Rect, Spreadsheet, SpreadsheetColumnTitle, SpreadsheetRowTitle, ScrollTimer } from '@univerjs/base-render';
-import {
-    Nullable,
-    Observer,
-    Worksheet,
-    ISelection,
-    makeCellToSelection,
-    IRangeData,
-    RangeList,
-    Range,
-    IRangeCellData,
-    ICellInfo,
-    Command,
-    Direction,
-    ActionOperation,
-} from '@univerjs/core';
-import { ACTION_NAMES, ISelectionsConfig } from '../../Basics';
-import { ISelectionModelValue, ISetSelectionValueActionData, SetSelectionValueAction } from '../../Model/Action/SetSelectionValueAction';
-import { SelectionModel } from '../../Model/SelectionModel';
-import { SheetPlugin } from '../../SheetPlugin';
-import { SheetView } from '../../View/Render/Views/SheetView';
-import { ColumnTitleController } from './ColumnTitleController';
-import { DragLineController } from './DragLineController';
-import { RowTitleController } from './RowTitleController';
-import { SelectionControl, SELECTION_TYPE } from './SelectionController';
-
-/**
- * TODO 注册selection拦截，可能在有公式ArrayObject时，fx公式栏显示不同
- *
- * SelectionManager 维护model数据list，action也是修改这一层数据，obs监听到数据变动后，自动刷新（control仍然可以持有数据）
- */
-export class SelectionManager {
-    hasSelection: boolean = false;
-
-    private _mainComponent: Spreadsheet;
-
-    private _rowComponent: SpreadsheetRowTitle;
-
-    private _columnComponent: SpreadsheetColumnTitle;
-
-    private _leftTopComponent: Rect;
-
-    private _moveObserver: Nullable<Observer<IPointerEvent | IMouseEvent>>;
-
-    private _upObserver: Nullable<Observer<IPointerEvent | IMouseEvent>>;
-
-    private _selectionControls: SelectionControl[] = []; // sheetID:Controls
-
-    private _selectionModels = new Map<string, SelectionModel[]>(); // sheetID:Models
-
-    private _plugin: SheetPlugin;
-
-    private _startSelectionRange: ISelection;
-
-    private _startOffsetX: number = 0;
-
-    private _startOffsetY: number = 0;
-
-    private _worksheet: Nullable<Worksheet>;
-
-    private _columnTitleControl: ColumnTitleController;
-
-    private _rowTitleControl: RowTitleController;
-
-    private _dragLineControl: DragLineController;
-
-    constructor(private _sheetView: SheetView) {
-        this._plugin = this._sheetView.getPlugin() as SheetPlugin;
-        this._initialize();
-        this._initializeObserver();
-    }
-
-    getSheetView() {
-        return this._sheetView;
-    }
-
-    getScene() {
-        return this._sheetView.getScene();
-    }
-
-    getContext() {
-        return this._sheetView.getContext();
-    }
-
-    getMainComponent() {
-        return this._mainComponent;
-    }
-
-    updateToSheet(worksheet: Worksheet) {
-        this._worksheet = worksheet;
-        const worksheetId = this.getWorksheetId();
-        if (worksheetId) {
-            const models = this._selectionModels.get(worksheetId);
-            if (!models) {
-                this._selectionModels.set(worksheetId, []);
-            }
-        }
-    }
-
-    getCurrentControls() {
-        return this._selectionControls;
-    }
-
-    getCurrentControl() {
-        const controls = this.getCurrentControls();
-        if (controls && controls.length > 0) {
-            for (const control of controls) {
-                const currentCell = control.model.currentCell;
-                if (currentCell) {
-                    return control;
-                }
-            }
-        }
-    }
-
-    getCurrentModels() {
-        const worksheetId = this.getWorksheetId();
-        if (!worksheetId) {
-            return;
-        }
-
-        const models = this._selectionModels.get(worksheetId);
-
-        if (!models) {
-            this._selectionModels.set(worksheetId, []);
-        }
-        return this._selectionModels.get(worksheetId);
-    }
-
-    getCurrentCellModel(): Nullable<ICellInfo> {
-        const models = this.getCurrentModels();
-        if (models && models.length > 0) {
-            for (const model of models) {
-                const currentCell = model.currentCell;
-                if (currentCell) {
-                    return currentCell;
-                }
-            }
-        }
-    }
-
-    getCurrentModel(): Nullable<SelectionModel> {
-        const models = this.getCurrentModels();
-        if (models && models.length > 0) {
-            for (const model of models) {
-                const currentCell = model.currentCell;
-                if (currentCell) {
-                    return model;
-                }
-            }
-        }
-    }
-
-    getCurrentModelsValue(): ISelectionModelValue[] {
-        const models = this.getCurrentModels();
-        if (!models) {
-            return [];
-        }
-        const selectionModelsValue = [];
-        for (let model of models) {
-            selectionModelsValue.push(model.getValue());
-        }
-        return selectionModelsValue;
-    }
-
-    /**
-     * Renders all controls of the currently active sheet
-     * @returns
-     */
-    renderCurrentControls(command: boolean = true, models?: SelectionModel[]) {
-        const worksheetId = this.getWorksheetId();
-        if (worksheetId) {
-            if (this._selectionControls) {
-                // clear old controls
-                for (let control of this._selectionControls) {
-                    control.dispose();
-                }
-            }
-
-            // render current control
-            const selectionModels = models || this._selectionModels.get(worksheetId);
-            this._selectionControls = [];
-            selectionModels?.forEach((model) => {
-                const curCellRange = model.currentCell;
-                const main = this._mainComponent;
-
-                const control = SelectionControl.create(this, this._selectionControls.length);
-
-                let cellInfo = null;
-                if (curCellRange) {
-                    cellInfo = main.getCellByIndex(curCellRange.row, curCellRange.column);
-                }
-
-                const { startRow, startColumn, endRow, endColumn } = model;
-                const startCell = main.getNoMergeCellPositionByIndex(startRow, startColumn);
-                const endCell = main.getNoMergeCellPositionByIndex(endRow, endColumn);
-
-                // update control model and view
-                control.update(
-                    {
-                        startColumn,
-                        startRow,
-                        endColumn,
-                        endRow,
-                        startY: startCell?.startY || 0,
-                        endY: endCell?.endY || 0,
-                        startX: startCell?.startX || 0,
-                        endX: endCell?.endX || 0,
-                    },
-                    cellInfo
-                );
-                this._selectionControls.push(control);
-            });
-
-            command && this.setSelectionModel();
-        }
-    }
-
-    getPlugin() {
-        return this._plugin;
-    }
-
-    getWorksheetId() {
-        return this._worksheet?.getSheetId();
-    }
-
-    /**
-     * add a selection
-     * @param selectionRange
-     * @param curCellRange
-     * @returns
-     */
-    addControlToCurrentByRangeData(selectionRange: IRangeData, curCellRange: Nullable<IRangeCellData>) {
-        const currentControls = this.getCurrentControls();
-        if (!currentControls) {
-            return;
-        }
-        const main = this._mainComponent;
-
-        const control = SelectionControl.create(this, currentControls.length);
-
-        let cellInfo = null;
-        if (curCellRange) {
-            cellInfo = main.getCellByIndex(curCellRange.row, curCellRange.column);
-        }
-
-        const { startRow, startColumn, endRow, endColumn } = selectionRange;
-        const startCell = main.getNoMergeCellPositionByIndex(startRow, startColumn);
-        const endCell = main.getNoMergeCellPositionByIndex(endRow, endColumn);
-
-        // update control
-        control.update(
-            {
-                startColumn,
-                startRow,
-                endColumn,
-                endRow,
-                startY: startCell?.startY || 0,
-                endY: endCell?.endY || 0,
-                startX: startCell?.startX || 0,
-                endX: endCell?.endX || 0,
-            },
-            cellInfo
-        );
-
-        currentControls.push(control);
-
-        this.setSelectionModel();
-    }
-
-    clearSelectionControls() {
-        let curControls = this.getCurrentControls();
-
-        if (curControls.length > 0) {
-            for (let control of curControls) {
-                control.dispose();
-            }
-
-            curControls.length = 0; // clear currentSelectionControls
-        }
-    }
-
-    /**
-     * update all current controls data in model
-     */
-    setSelectionModel(models?: ISelectionModelValue[]) {
-        if (!this._worksheet) return;
-
-        // get models from current control
-        if (!models) {
-            models = this._selectionControls.map((control) => control.model.getValue());
-        }
-
-        const workbook = this._worksheet.getContext().getWorkBook();
-        const commandManager = workbook.getCommandManager();
-
-        let action: ISetSelectionValueActionData = {
-            sheetId: this._worksheet.getSheetId(),
-            actionName: SetSelectionValueAction.NAME,
-            selections: models,
-        };
-
-        action = ActionOperation.make<ISetSelectionValueActionData>(action).removeUndo().getAction();
-
-        const command = new Command(
-            {
-                WorkBookUnit: workbook,
-            },
-            action
-        );
-        commandManager.invoke(command);
-    }
-
-    /**
-     * update current control in model
-     */
-    updateSelectionModel(selection: ISelection, cell: Nullable<ICellInfo>, index: number) {
-        const worksheetId = this.getWorksheetId();
-
-        if (!this._worksheet || !worksheetId) return;
-
-        // Collect constituency data for the entire current sheet
-        const selectionModels = this._selectionModels.get(worksheetId);
-        const selectionModelsValue: ISelectionModelValue[] = [];
-        selectionModels?.forEach((model, i) => {
-            if (i === index) {
-                selectionModelsValue.push({ selection, cell });
-            } else {
-                selectionModelsValue.push(model.getValue());
-            }
-        });
-
-        const workbook = this._worksheet.getContext().getWorkBook();
-        const commandManager = workbook.getCommandManager();
-
-        let action: ISetSelectionValueActionData = {
-            sheetId: this._worksheet.getSheetId(),
-            actionName: ACTION_NAMES.SET_SELECTION_VALUE_ACTION,
-            selections: selectionModelsValue,
-        };
-
-        action = ActionOperation.make<ISetSelectionValueActionData>(action).removeUndo().getAction();
-
-        const command = new Command(
-            {
-                WorkBookUnit: workbook,
-            },
-            action
-        );
-        commandManager.invoke(command);
-    }
-
-    setModels(selections: ISelectionModelValue[]) {
-        const worksheetId = this.getWorksheetId();
-        if (!worksheetId) {
-            return;
-        }
-
-        const models = selections.map(({ selection, cell }) => {
-            const model = new SelectionModel(SELECTION_TYPE.NORMAL, this._plugin);
-            model.setValue(selection, cell);
-            return model;
-        });
-
-        this._selectionModels.set(worksheetId, models);
-    }
-
-    // recreateControlsByRangeData() { }
-
-    /**
-     * Move the selection according to different directions, usually used for the shortcut key operation of ↑ ↓ ← →
-     * @param direction
-     * @returns
-     */
-    move(direction: Direction): void {
-        const currentCell = this.getCurrentCellModel();
-
-        if (!currentCell) return;
-
-        let { row, column } = currentCell;
-        const rowCount = this._worksheet?.getRowCount() || 1000;
-        const columnCount = this._worksheet?.getColumnCount() || 50;
-        switch (direction) {
-            case Direction.TOP:
-                row--;
-                if (row < 0) {
-                    row = 0;
-                }
-                break;
-            case Direction.BOTTOM:
-                row++;
-
-                if (row > rowCount) {
-                    row = rowCount;
-                }
-                break;
-            case Direction.LEFT:
-                column--;
-                if (column < 0) {
-                    column = 0;
-                }
-                break;
-            case Direction.RIGHT:
-                column++;
-                if (column > columnCount) {
-                    column = columnCount;
-                }
-                break;
-
-            default:
-                break;
-        }
-
-        const cellInfo = this._mainComponent.getCellByIndex(row, column);
-
-        const selectionData = makeCellToSelection(cellInfo);
-
-        if (!selectionData) return;
-
-        const { startRow, endRow, startColumn, endColumn } = selectionData;
-
-        let rangeData: IRangeData = {
-            startRow,
-            endRow,
-            startColumn,
-            endColumn,
-        };
-        let currentCellData: IRangeCellData = {
-            row: startRow,
-            column: startColumn,
-        };
-
-        this.clearSelectionControls();
-        this.addControlToCurrentByRangeData(rangeData, currentCellData);
-    }
-
-    /**
-     * When mousedown and mouseup need to go to the coordination and undo stack, when mousemove does not need to go to the coordination and undo stack
-     * @param moveEvt
-     * @param selectionControl
-     * @returns
-     */
-    moving(moveEvt: IPointerEvent | IMouseEvent, selectionControl: Nullable<SelectionControl>) {
-        // console.log('moving');
-        const main = this._mainComponent;
-        const { offsetX: moveOffsetX, offsetY: moveOffsetY, clientX, clientY } = moveEvt;
-        const { startRow, startColumn, endRow, endColumn } = this._startSelectionRange;
-
-        const scrollXY = main.getAncestorScrollXY(this._startOffsetX, this._startOffsetY);
-        const moveCellInfo = main.calculateCellIndexByPosition(moveOffsetX, moveOffsetY, scrollXY);
-        const moveActualSelection = makeCellToSelection(moveCellInfo);
-
-        if (!moveActualSelection) {
-            return false;
-        }
-        const { startRow: moveStartRow, startColumn: moveStartColumn, endColumn: moveEndColumn, endRow: moveEndRow } = moveActualSelection;
-
-        const newStartRow = Math.min(moveStartRow, startRow);
-        const newStartColumn = Math.min(moveStartColumn, startColumn);
-        const newEndRow = Math.max(moveEndRow, endRow);
-        const newEndColumn = Math.max(moveEndColumn, endColumn);
-        const newBounding = main.getSelectionBounding(newStartRow, newStartColumn, newEndRow, newEndColumn);
-
-        if (!newBounding) {
-            return false;
-        }
-        const { startRow: finalStartRow, startColumn: finalStartColumn, endRow: finalEndRow, endColumn: finalEndColumn } = newBounding;
-
-        const startCell = main.getNoMergeCellPositionByIndex(finalStartRow, finalStartColumn);
-        const endCell = main.getNoMergeCellPositionByIndex(finalEndRow, finalEndColumn);
-
-        const newSelectionRange: ISelection = {
-            startColumn: finalStartColumn,
-            startRow: finalStartRow,
-            endColumn: finalEndColumn,
-            endRow: finalEndRow,
-            startY: startCell?.startY || 0,
-            endY: endCell?.endY || 0,
-            startX: startCell?.startX || 0,
-            endX: endCell?.endX || 0,
-        };
-        // Only notify when the selection changes
-        const {
-            startRow: oldStartRow,
-            endRow: oldEndRow,
-            startColumn: oldStartColumn,
-            endColumn: oldEndColumn,
-        } = selectionControl?.model || { startRow: -1, endRow: -1, startColumn: -1, endColumn: -1 };
-
-        if (oldStartColumn !== finalStartColumn || oldStartRow !== finalStartRow || oldEndColumn !== finalEndColumn || oldEndRow !== finalEndRow) {
-            selectionControl && selectionControl.update(newSelectionRange);
-<<<<<<< HEAD
-            // update model
-            this.setSelectionModel();
-=======
-
-            // update model
-            // this.setSelectionModel();
->>>>>>> 0ac9cc2f
-            selectionControl && this._plugin.getObserver('onChangeSelectionObserver')?.notifyObservers(selectionControl);
-        }
-    }
-
-    /**
-     * pointer up event
-     * @param moveEvt
-     * @param selectionControl
-     * @returns
-     */
-    up() {
-        // update model
-        this.setSelectionModel();
-    }
-
-    /**
-     * Get all range data of the current selection
-     * @returns
-     */
-    getActiveRangeListData(): Nullable<IRangeData[]> {
-        const models = this.getCurrentModels();
-        if (models && models.length > 0) {
-            const selections = models?.map((model: SelectionModel) => ({
-                startRow: model.startRow,
-                startColumn: model.startColumn,
-                endRow: model.endRow,
-                endColumn: model.endColumn,
-            }));
-
-            return selections;
-        }
-    }
-
-    /**
-     * Returns the list of active ranges in the active sheet or null if there are no active ranges.
-     * If there is a single range selected, this behaves as a getActiveRange() call.
-     *
-     * @returns
-     */
-    getActiveRangeList(): Nullable<RangeList> {
-        const rangeListData = this.getActiveRangeListData();
-        return rangeListData && this._worksheet?.getRangeList(rangeListData);
-    }
-
-    /**
-     * Get the range of the currently active cell
-     * @returns
-     */
-    getActiveRangeData(): Nullable<IRangeData> {
-        const models = this.getCurrentModels();
-        if (models && models.length > 0) {
-            for (const model of models) {
-                if (model.currentCell) {
-                    return {
-                        startRow: model.startRow,
-                        startColumn: model.startColumn,
-                        endRow: model.endRow,
-                        endColumn: model.endColumn,
-                    };
-                }
-            }
-        }
-    }
-
-    /**
-     * Returns the selected range in the active sheet, or null if there is no active range. If multiple ranges are selected this method returns only the last selected range.
-     * @returns
-     */
-    getActiveRange(): Nullable<Range> {
-        const rangeData = this.getActiveRangeData();
-        return rangeData && this._worksheet?.getRange(rangeData);
-    }
-
-    /**
-     * get active selection control
-     * @returns
-     */
-    getCurrentCellData(): Nullable<IRangeData> {
-        const models = this.getCurrentModels();
-        if (models && models.length > 0) {
-            for (const model of models) {
-                const currentCell = model.currentCell;
-                if (currentCell) {
-                    return {
-                        startRow: currentCell.row,
-                        startColumn: currentCell.column,
-                        endRow: currentCell.row,
-                        endColumn: currentCell.column,
-                    };
-                }
-            }
-        }
-    }
-
-    /**
-     * get active selection control
-     * @returns
-     */
-    getCurrentCell(): Nullable<Range> {
-        const rangeData = this.getCurrentCellData();
-        return rangeData && this._worksheet?.getRange(rangeData);
-    }
-
-    getDragLineControl() {
-        return this._dragLineControl;
-    }
-
-    private _initialize() {
-        this._mainComponent = this._sheetView.getSpreadsheet();
-        this._rowComponent = this._sheetView.getSpreadsheetRowTitle();
-        this._columnComponent = this._sheetView.getSpreadsheetColumnTitle();
-        this._leftTopComponent = this._sheetView.getSpreadsheetLeftTopPlaceholder();
-
-        this._mainEventInitial();
-
-        this._rowEventInitial();
-
-        this._columnEventInitial();
-
-        this._leftTopEventInitial();
-
-        this._worksheet = this.getContext().getWorkBook().getActiveSheet();
-
-        this._initModels();
-
-        this._dragLineControl = new DragLineController(this);
-
-        this._columnTitleControl = new ColumnTitleController(this);
-
-        this._rowTitleControl = new RowTitleController(this);
-    }
-
-    private _mainEventInitial() {
-        const main = this._mainComponent;
-        main.onPointerDownObserver.add((evt: IPointerEvent | IMouseEvent) => {
-            const { offsetX: evtOffsetX, offsetY: evtOffsetY } = evt;
-            this._startOffsetX = evtOffsetX;
-            this._startOffsetY = evtOffsetY;
-            const scrollXY = main.getAncestorScrollXY(this._startOffsetX, this._startOffsetY);
-            const cellInfo = main.calculateCellIndexByPosition(evtOffsetX, evtOffsetY, scrollXY);
-            const actualSelection = makeCellToSelection(cellInfo);
-            if (!actualSelection || !this._worksheet) {
-                return false;
-            }
-
-            const { startRow, startColumn, endColumn, endRow, startY, endY, startX, endX } = actualSelection;
-
-            const startSelectionRange = {
-                startColumn,
-                startRow,
-                endColumn,
-                endRow,
-                startY,
-                endY,
-                startX,
-                endX,
-            };
-
-            this._startSelectionRange = startSelectionRange;
-
-            let selectionControl: Nullable<SelectionControl> = this.getCurrentControl();
-
-            let curControls = this.getCurrentControls();
-
-            if (!curControls) {
-                return false;
-            }
-
-            for (let control of curControls) {
-                // right click
-                if (evt.button === 2 && control.model.isInclude(startSelectionRange)) {
-                    selectionControl = control;
-                    return;
-                }
-                // Click to an existing selection
-                if (control.model.isEqual(startSelectionRange)) {
-                    selectionControl = control;
-                    break;
-                }
-
-                // There can only be one highlighted cell, so clear the highlighted cell of the existing selection
-                if (!evt.shiftKey) {
-                    control.clearHighlight();
-                }
-            }
-
-            // In addition to pressing the ctrl or shift key, we must clear the previous selection
-            if (curControls.length > 0 && !evt.ctrlKey && !evt.shiftKey) {
-                for (let control of curControls) {
-                    control.dispose();
-                }
-
-                curControls.length = 0; // clear currentSelectionControls
-            }
-
-            const currentCell = selectionControl && selectionControl.model.currentCell;
-
-            if (selectionControl && evt.shiftKey && currentCell) {
-                const { row, column } = currentCell;
-
-                // TODO startCell position calculate error
-                const startCell = main.getNoMergeCellPositionByIndex(row, column);
-                const endCell = main.getNoMergeCellPositionByIndex(endRow, endColumn);
-
-                const newSelectionRange = {
-                    startColumn: column,
-                    startRow: row,
-                    endColumn: startSelectionRange.startColumn,
-                    endRow: startSelectionRange.startRow,
-                    startY: startCell?.startY || 0,
-                    endY: endCell?.endY || 0,
-                    startX: startCell?.startX || 0,
-                    endX: endCell?.endX || 0,
-                };
-                selectionControl.update(newSelectionRange, currentCell);
-            } else {
-                selectionControl = SelectionControl.create(this, curControls.length);
-                selectionControl.update(startSelectionRange, cellInfo);
-                curControls.push(selectionControl);
-            }
-
-            this.hasSelection = true;
-
-            const scene = this.getScene();
-
-            scene.disableEvent();
-
-            const scrollTimer = ScrollTimer.create(this.getScene());
-            scrollTimer.startScroll(evtOffsetX, evtOffsetY);
-
-            // update model
-            // this.setSelectionModel();
-
-            // Notification toolbar updates button state and value
-            this._plugin.getObserver('onChangeSelectionObserver')?.notifyObservers(selectionControl);
-
-            this._moveObserver = scene.onPointerMoveObserver.add((moveEvt: IPointerEvent | IMouseEvent) => {
-                this.moving(moveEvt, selectionControl);
-                const { offsetX: moveOffsetX, offsetY: moveOffsetY } = moveEvt;
-
-                scrollTimer.scrolling(moveOffsetX, moveOffsetY, () => {
-                    this.moving(moveEvt, selectionControl);
-                });
-            });
-
-            this._upObserver = scene.onPointerUpObserver.add((upEvt: IPointerEvent | IMouseEvent) => {
-                this.up();
-                scene.onPointerMoveObserver.remove(this._moveObserver);
-                scene.onPointerUpObserver.remove(this._upObserver);
-                scene.enableEvent();
-
-                scrollTimer.stopScroll();
-            });
-
-            // document.addEventListener('pointerup', () => {
-            //     this.up();
-            //     scene.onPointerMoveObserver.remove(this._moveObserver);
-            //     scene.onPointerUpObserver.remove(this._upObserver);
-            //     scene.enableEvent();
-
-            //     scrollTimer.stopScroll();
-            // });
-        });
-    }
-
-    private _rowEventInitial() {
-        const row = this._rowComponent;
-        row.onPointerEnterObserver.add((evt: IPointerEvent | IMouseEvent) => {
-            // this._rowTitleControl.highlightRowTitle(evt);
-        });
-    }
-
-    private _columnEventInitial() {
-        const column = this._columnComponent;
-        column.onPointerEnterObserver.add((evt: IPointerEvent | IMouseEvent) => {
-            // this._columnTitleControl.highlightColumnTitle(evt);
-        });
-    }
-
-    private _leftTopEventInitial() {
-        const leftTop = this._leftTopComponent;
-        leftTop.onPointerDownObserver.add((evt: IPointerEvent | IMouseEvent) => {
-            // console.log('leftTop_moveObserver', evt);
-        });
-    }
-
-    /**
-     * Initialize selection model based on user configuration
-     * @param selections
-     */
-    private _initModels() {
-        const selections: ISelectionsConfig = this._plugin.getConfig().selections;
-
-        Object.keys(selections).forEach((worksheetId) => {
-            const selectionsList = selections[worksheetId];
-            const currentModels: SelectionModel[] = [];
-
-            selectionsList.forEach((selectionConfig) => {
-                const { startColumn, startRow, endColumn, endRow } = selectionConfig.selection;
-                const cell = selectionConfig.cell;
-
-                const model = new SelectionModel(SELECTION_TYPE.NORMAL, this._plugin);
-
-                const cellInfo = cell
-                    ? {
-                        row: cell.row,
-                        column: cell.column,
-                        isMerged: false,
-                        isMergedMainCell: false,
-                        startY: 0,
-                        endY: 0,
-                        startX: 0,
-                        endX: 0,
-                        mergeInfo: {
-                            startColumn,
-                            startRow,
-                            endColumn,
-                            endRow,
-                            startY: 0,
-                            endY: 0,
-                            startX: 0,
-                            endX: 0,
-                        },
-                    }
-                    : null;
-
-                // Only update data, not render
-                model.setValue(
-                    {
-                        startColumn,
-                        startRow,
-                        endColumn,
-                        endRow,
-                        startY: 0,
-                        endY: 0,
-                        startX: 0,
-                        endX: 0,
-                    },
-                    cellInfo
-                );
-                currentModels.push(model);
-            });
-
-            this._selectionModels.set(worksheetId, currentModels);
-        });
-    }
-
-    /**
-     * Initialize selection based on user configuration
-     * @param selections
-     */
-    private _initControls() {
-        const selections: ISelectionsConfig = this._plugin.getConfig().selections;
-        Object.keys(selections).forEach((worksheetId) => {
-            const selectionsList = selections[worksheetId];
-            const currentControls: SelectionControl[] = [];
-
-            selectionsList.forEach((selectionConfig) => {
-                const selectionRange = selectionConfig.selection;
-                const curCellRange = selectionConfig.cell;
-                const main = this._mainComponent;
-
-                const control = SelectionControl.create(this, currentControls.length);
-
-                let cellInfo = null;
-                if (curCellRange) {
-                    cellInfo = main.getCellByIndex(curCellRange.row, curCellRange.column);
-                }
-
-                const { startRow: finalStartRow, startColumn: finalStartColumn, endRow: finalEndRow, endColumn: finalEndColumn } = selectionRange;
-                const startCell = main.getNoMergeCellPositionByIndex(finalStartRow, finalStartColumn);
-                const endCell = main.getNoMergeCellPositionByIndex(finalEndRow, finalEndColumn);
-
-                // Only update data, not render
-                control.model.setValue(
-                    {
-                        startColumn: finalStartColumn,
-                        startRow: finalStartRow,
-                        endColumn: finalEndColumn,
-                        endRow: finalEndRow,
-                        startY: startCell?.startY || 0,
-                        endY: endCell?.endY || 0,
-                        startX: startCell?.startX || 0,
-                        endX: endCell?.endX || 0,
-                    },
-                    cellInfo
-                );
-                currentControls.push(control);
-            });
-
-            // this._selectionControls.set(worksheetId, currentControls);
-        });
-    }
-
-    /**
-     * Initialize the observer
-     */
-    private _initializeObserver() {
-        const context = this._plugin.getContext();
-        context.getContextObserver('onAfterChangeActiveSheetObservable').add(() => {
-            this.renderCurrentControls();
-        });
-
-        this._worksheet
-            ?.getContext()
-            .getContextObserver('onSheetRenderDidMountObservable')
-            .add(() => {
-                this.renderCurrentControls();
-            });
-    }
-}
+import { IMouseEvent, IPointerEvent, Rect, Spreadsheet, SpreadsheetColumnTitle, SpreadsheetRowTitle, ScrollTimer } from '@univerjs/base-render';
+import {
+    Nullable,
+    Observer,
+    Worksheet,
+    ISelection,
+    makeCellToSelection,
+    IRangeData,
+    RangeList,
+    Range,
+    IRangeCellData,
+    ICellInfo,
+    Command,
+    Direction,
+    ActionOperation,
+} from '@univerjs/core';
+import { ACTION_NAMES, ISelectionsConfig } from '../../Basics';
+import { ISelectionModelValue, ISetSelectionValueActionData, SetSelectionValueAction } from '../../Model/Action/SetSelectionValueAction';
+import { SelectionModel } from '../../Model/SelectionModel';
+import { SheetPlugin } from '../../SheetPlugin';
+import { ColumnTitleController } from './ColumnTitleController';
+import { DragLineController } from './DragLineController';
+import { RowTitleController } from './RowTitleController';
+import { SelectionControl, SELECTION_TYPE } from './SelectionController';
+
+/**
+ * TODO 注册selection拦截，可能在有公式ArrayObject时，fx公式栏显示不同
+ *
+ * SelectionManager 维护model数据list，action也是修改这一层数据，obs监听到数据变动后，自动刷新（control仍然可以持有数据）
+ */
+export class SelectionManager {
+    private _mainComponent: Spreadsheet;
+
+    private _rowComponent: SpreadsheetRowTitle;
+
+    private _columnComponent: SpreadsheetColumnTitle;
+
+    private _leftTopComponent: Rect;
+
+    private _moveObserver: Nullable<Observer<IPointerEvent | IMouseEvent>>;
+
+    private _upObserver: Nullable<Observer<IPointerEvent | IMouseEvent>>;
+
+    private _selectionControls: SelectionControl[] = []; // sheetID:Controls
+
+    private _selectionModels = new Map<string, SelectionModel[]>(); // sheetID:Models
+
+    private _plugin: SheetPlugin;
+
+    private _startSelectionRange: ISelection;
+
+    private _startOffsetX: number = 0;
+
+    private _startOffsetY: number = 0;
+
+    private _worksheet: Nullable<Worksheet>;
+
+    private _columnTitleControl: ColumnTitleController;
+
+    private _rowTitleControl: RowTitleController;
+
+    private _dragLineControl: DragLineController;
+
+    hasSelection: boolean = false;
+
+    getSheetView() {
+        return this._sheetView;
+    }
+
+    getScene() {
+        return this._sheetView.getScene();
+    }
+
+    getContext() {
+        return this._sheetView.getContext();
+    }
+
+    getMainComponent() {
+        return this._mainComponent;
+    }
+
+    updateToSheet(worksheet: Worksheet) {
+        this._worksheet = worksheet;
+        const worksheetId = this.getWorksheetId();
+        if (worksheetId) {
+            const models = this._selectionModels.get(worksheetId);
+            if (!models) {
+                this._selectionModels.set(worksheetId, []);
+            }
+        }
+    }
+
+    getCurrentControls() {
+        return this._selectionControls;
+    }
+
+    getCurrentControl() {
+        const controls = this.getCurrentControls();
+        if (controls && controls.length > 0) {
+            for (const control of controls) {
+                const currentCell = control.model.currentCell;
+                if (currentCell) {
+                    return control;
+                }
+            }
+        }
+    }
+
+    getCurrentModels() {
+        const worksheetId = this.getWorksheetId();
+        if (!worksheetId) {
+            return;
+        }
+
+        const models = this._selectionModels.get(worksheetId);
+
+        if (!models) {
+            this._selectionModels.set(worksheetId, []);
+        }
+        return this._selectionModels.get(worksheetId);
+    }
+
+    getCurrentCellModel(): Nullable<ICellInfo> {
+        const models = this.getCurrentModels();
+        if (models && models.length > 0) {
+            for (const model of models) {
+                const currentCell = model.currentCell;
+                if (currentCell) {
+                    return currentCell;
+                }
+            }
+        }
+    }
+
+    getCurrentModel(): Nullable<SelectionModel> {
+        const models = this.getCurrentModels();
+        if (models && models.length > 0) {
+            for (const model of models) {
+                const currentCell = model.currentCell;
+                if (currentCell) {
+                    return model;
+                }
+            }
+        }
+    }
+
+    getCurrentModelsValue(): ISelectionModelValue[] {
+        const models = this.getCurrentModels();
+        if (!models) {
+            return [];
+        }
+        const selectionModelsValue = [];
+        for (let model of models) {
+            selectionModelsValue.push(model.getValue());
+        }
+        return selectionModelsValue;
+    }
+
+    /**
+     * Renders all controls of the currently active sheet
+     * @returns
+     */
+    renderCurrentControls(command: boolean = true, models?: SelectionModel[]) {
+        const worksheetId = this.getWorksheetId();
+        if (worksheetId) {
+            if (this._selectionControls) {
+                // clear old controls
+                for (let control of this._selectionControls) {
+                    control.dispose();
+                }
+            }
+
+            // render current control
+            const selectionModels = models || this._selectionModels.get(worksheetId);
+            this._selectionControls = [];
+            selectionModels?.forEach((model) => {
+                const curCellRange = model.currentCell;
+                const main = this._mainComponent;
+
+                const control = SelectionControl.create(this, this._selectionControls.length);
+
+                let cellInfo = null;
+                if (curCellRange) {
+                    cellInfo = main.getCellByIndex(curCellRange.row, curCellRange.column);
+                }
+
+                const { startRow, startColumn, endRow, endColumn } = model;
+                const startCell = main.getNoMergeCellPositionByIndex(startRow, startColumn);
+                const endCell = main.getNoMergeCellPositionByIndex(endRow, endColumn);
+
+                // update control model and view
+                control.update(
+                    {
+                        startColumn,
+                        startRow,
+                        endColumn,
+                        endRow,
+                        startY: startCell?.startY || 0,
+                        endY: endCell?.endY || 0,
+                        startX: startCell?.startX || 0,
+                        endX: endCell?.endX || 0,
+                    },
+                    cellInfo
+                );
+                this._selectionControls.push(control);
+            });
+
+            command && this.setSelectionModel();
+        }
+    }
+
+    getPlugin() {
+        return this._plugin;
+    }
+
+    getWorksheetId() {
+        return this._worksheet?.getSheetId();
+    }
+
+    /**
+     * add a selection
+     * @param selectionRange
+     * @param curCellRange
+     * @returns
+     */
+    addControlToCurrentByRangeData(selectionRange: IRangeData, curCellRange: Nullable<IRangeCellData>) {
+        const currentControls = this.getCurrentControls();
+        if (!currentControls) {
+            return;
+        }
+        const main = this._mainComponent;
+
+        const control = SelectionControl.create(this, currentControls.length);
+
+        let cellInfo = null;
+        if (curCellRange) {
+            cellInfo = main.getCellByIndex(curCellRange.row, curCellRange.column);
+        }
+
+        const { startRow, startColumn, endRow, endColumn } = selectionRange;
+        const startCell = main.getNoMergeCellPositionByIndex(startRow, startColumn);
+        const endCell = main.getNoMergeCellPositionByIndex(endRow, endColumn);
+
+        // update control
+        control.update(
+            {
+                startColumn,
+                startRow,
+                endColumn,
+                endRow,
+                startY: startCell?.startY || 0,
+                endY: endCell?.endY || 0,
+                startX: startCell?.startX || 0,
+                endX: endCell?.endX || 0,
+            },
+            cellInfo
+        );
+
+        currentControls.push(control);
+
+        this.setSelectionModel();
+    }
+
+    clearSelectionControls() {
+        let curControls = this.getCurrentControls();
+
+        if (curControls.length > 0) {
+            for (let control of curControls) {
+                control.dispose();
+            }
+
+            curControls.length = 0; // clear currentSelectionControls
+        }
+    }
+
+    /**
+     * update all current controls data in model
+     */
+    setSelectionModel(models?: ISelectionModelValue[]) {
+        if (!this._worksheet) return;
+
+        // get models from current control
+        if (!models) {
+            models = this._selectionControls.map((control) => control.model.getValue());
+        }
+
+        const workbook = this._worksheet.getContext().getWorkBook();
+        const commandManager = workbook.getCommandManager();
+
+        let action: ISetSelectionValueActionData = {
+            sheetId: this._worksheet.getSheetId(),
+            actionName: SetSelectionValueAction.NAME,
+            selections: models,
+        };
+
+        action = ActionOperation.make<ISetSelectionValueActionData>(action).removeUndo().getAction();
+
+        const command = new Command(
+            {
+                WorkBookUnit: workbook,
+            },
+            action
+        );
+        commandManager.invoke(command);
+    }
+
+    /**
+     * update current control in model
+     */
+    updateSelectionModel(selection: ISelection, cell: Nullable<ICellInfo>, index: number) {
+        const worksheetId = this.getWorksheetId();
+
+        if (!this._worksheet || !worksheetId) return;
+
+        // Collect constituency data for the entire current sheet
+        const selectionModels = this._selectionModels.get(worksheetId);
+        const selectionModelsValue: ISelectionModelValue[] = [];
+        selectionModels?.forEach((model, i) => {
+            if (i === index) {
+                selectionModelsValue.push({ selection, cell });
+            } else {
+                selectionModelsValue.push(model.getValue());
+            }
+        });
+
+        const workbook = this._worksheet.getContext().getWorkBook();
+        const commandManager = workbook.getCommandManager();
+
+        let action: ISetSelectionValueActionData = {
+            sheetId: this._worksheet.getSheetId(),
+            actionName: ACTION_NAMES.SET_SELECTION_VALUE_ACTION,
+            selections: selectionModelsValue,
+        };
+
+        action = ActionOperation.make<ISetSelectionValueActionData>(action).removeUndo().getAction();
+
+        const command = new Command(
+            {
+                WorkBookUnit: workbook,
+            },
+            action
+        );
+        commandManager.invoke(command);
+    }
+
+    setModels(selections: ISelectionModelValue[]) {
+        const worksheetId = this.getWorksheetId();
+        if (!worksheetId) {
+            return;
+        }
+
+        const models = selections.map(({ selection, cell }) => {
+            const model = new SelectionModel(SELECTION_TYPE.NORMAL, this._plugin);
+            model.setValue(selection, cell);
+            return model;
+        });
+
+        this._selectionModels.set(worksheetId, models);
+    }
+
+    // recreateControlsByRangeData() { }
+
+    /**
+     * Move the selection according to different directions, usually used for the shortcut key operation of ↑ ↓ ← →
+     * @param direction
+     * @returns
+     */
+    move(direction: Direction): void {
+        const currentCell = this.getCurrentCellModel();
+
+        if (!currentCell) return;
+
+        let { row, column } = currentCell;
+        const rowCount = this._worksheet?.getRowCount() || 1000;
+        const columnCount = this._worksheet?.getColumnCount() || 50;
+        switch (direction) {
+            case Direction.TOP:
+                row--;
+                if (row < 0) {
+                    row = 0;
+                }
+                break;
+            case Direction.BOTTOM:
+                row++;
+
+                if (row > rowCount) {
+                    row = rowCount;
+                }
+                break;
+            case Direction.LEFT:
+                column--;
+                if (column < 0) {
+                    column = 0;
+                }
+                break;
+            case Direction.RIGHT:
+                column++;
+                if (column > columnCount) {
+                    column = columnCount;
+                }
+                break;
+
+            default:
+                break;
+        }
+
+        const cellInfo = this._mainComponent.getCellByIndex(row, column);
+
+        const selectionData = makeCellToSelection(cellInfo);
+
+        if (!selectionData) return;
+
+        const { startRow, endRow, startColumn, endColumn } = selectionData;
+
+        let rangeData: IRangeData = {
+            startRow,
+            endRow,
+            startColumn,
+            endColumn,
+        };
+        let currentCellData: IRangeCellData = {
+            row: startRow,
+            column: startColumn,
+        };
+
+        this.clearSelectionControls();
+        this.addControlToCurrentByRangeData(rangeData, currentCellData);
+    }
+
+    /**
+     * When mousedown and mouseup need to go to the coordination and undo stack, when mousemove does not need to go to the coordination and undo stack
+     * @param moveEvt
+     * @param selectionControl
+     * @returns
+     */
+    moving(moveEvt: IPointerEvent | IMouseEvent, selectionControl: Nullable<SelectionControl>) {
+        // console.log('moving');
+        const main = this._mainComponent;
+        const { offsetX: moveOffsetX, offsetY: moveOffsetY, clientX, clientY } = moveEvt;
+        const { startRow, startColumn, endRow, endColumn } = this._startSelectionRange;
+
+        const scrollXY = main.getAncestorScrollXY(this._startOffsetX, this._startOffsetY);
+        const moveCellInfo = main.calculateCellIndexByPosition(moveOffsetX, moveOffsetY, scrollXY);
+        const moveActualSelection = makeCellToSelection(moveCellInfo);
+
+        if (!moveActualSelection) {
+            return false;
+        }
+        const { startRow: moveStartRow, startColumn: moveStartColumn, endColumn: moveEndColumn, endRow: moveEndRow } = moveActualSelection;
+
+        const newStartRow = Math.min(moveStartRow, startRow);
+        const newStartColumn = Math.min(moveStartColumn, startColumn);
+        const newEndRow = Math.max(moveEndRow, endRow);
+        const newEndColumn = Math.max(moveEndColumn, endColumn);
+        const newBounding = main.getSelectionBounding(newStartRow, newStartColumn, newEndRow, newEndColumn);
+
+        if (!newBounding) {
+            return false;
+        }
+        const { startRow: finalStartRow, startColumn: finalStartColumn, endRow: finalEndRow, endColumn: finalEndColumn } = newBounding;
+
+        const startCell = main.getNoMergeCellPositionByIndex(finalStartRow, finalStartColumn);
+        const endCell = main.getNoMergeCellPositionByIndex(finalEndRow, finalEndColumn);
+
+        const newSelectionRange: ISelection = {
+            startColumn: finalStartColumn,
+            startRow: finalStartRow,
+            endColumn: finalEndColumn,
+            endRow: finalEndRow,
+            startY: startCell?.startY || 0,
+            endY: endCell?.endY || 0,
+            startX: startCell?.startX || 0,
+            endX: endCell?.endX || 0,
+        };
+        // Only notify when the selection changes
+        const {
+            startRow: oldStartRow,
+            endRow: oldEndRow,
+            startColumn: oldStartColumn,
+            endColumn: oldEndColumn,
+        } = selectionControl?.model || { startRow: -1, endRow: -1, startColumn: -1, endColumn: -1 };
+
+        if (oldStartColumn !== finalStartColumn || oldStartRow !== finalStartRow || oldEndColumn !== finalEndColumn || oldEndRow !== finalEndRow) {
+            selectionControl && selectionControl.update(newSelectionRange);
+
+            // update model
+            // this.setSelectionModel();
+            selectionControl && this._plugin.getObserver('onChangeSelectionObserver')?.notifyObservers(selectionControl);
+        }
+    }
+
+    /**
+     * pointer up event
+     * @param moveEvt
+     * @param selectionControl
+     * @returns
+     */
+    up() {
+        // update model
+        this.setSelectionModel();
+    }
+
+    /**
+     * Get all range data of the current selection
+     * @returns
+     */
+    getActiveRangeListData(): Nullable<IRangeData[]> {
+        const models = this.getCurrentModels();
+        if (models && models.length > 0) {
+            const selections = models?.map((model: SelectionModel) => ({
+                startRow: model.startRow,
+                startColumn: model.startColumn,
+                endRow: model.endRow,
+                endColumn: model.endColumn,
+            }));
+
+            return selections;
+        }
+    }
+
+    /**
+     * Returns the list of active ranges in the active sheet or null if there are no active ranges.
+     * If there is a single range selected, this behaves as a getActiveRange() call.
+     *
+     * @returns
+     */
+    getActiveRangeList(): Nullable<RangeList> {
+        const rangeListData = this.getActiveRangeListData();
+        return rangeListData && this._worksheet?.getRangeList(rangeListData);
+    }
+
+    /**
+     * Get the range of the currently active cell
+     * @returns
+     */
+    getActiveRangeData(): Nullable<IRangeData> {
+        const models = this.getCurrentModels();
+        if (models && models.length > 0) {
+            for (const model of models) {
+                if (model.currentCell) {
+                    return {
+                        startRow: model.startRow,
+                        startColumn: model.startColumn,
+                        endRow: model.endRow,
+                        endColumn: model.endColumn,
+                    };
+                }
+            }
+        }
+    }
+
+    /**
+     * Returns the selected range in the active sheet, or null if there is no active range. If multiple ranges are selected this method returns only the last selected range.
+     * @returns
+     */
+    getActiveRange(): Nullable<Range> {
+        const rangeData = this.getActiveRangeData();
+        return rangeData && this._worksheet?.getRange(rangeData);
+    }
+
+    /**
+     * get active selection control
+     * @returns
+     */
+    getCurrentCellData(): Nullable<IRangeData> {
+        const models = this.getCurrentModels();
+        if (models && models.length > 0) {
+            for (const model of models) {
+                const currentCell = model.currentCell;
+                if (currentCell) {
+                    return {
+                        startRow: currentCell.row,
+                        startColumn: currentCell.column,
+                        endRow: currentCell.row,
+                        endColumn: currentCell.column,
+                    };
+                }
+            }
+        }
+    }
+
+    /**
+     * get active selection control
+     * @returns
+     */
+    getCurrentCell(): Nullable<Range> {
+        const rangeData = this.getCurrentCellData();
+        return rangeData && this._worksheet?.getRange(rangeData);
+    }
+
+    getDragLineControl() {
+        return this._dragLineControl;
+    }
+
+    private _initialize() {
+        this._mainComponent = this._sheetView.getSpreadsheet();
+        this._rowComponent = this._sheetView.getSpreadsheetRowTitle();
+        this._columnComponent = this._sheetView.getSpreadsheetColumnTitle();
+        this._leftTopComponent = this._sheetView.getSpreadsheetLeftTopPlaceholder();
+
+        this._mainEventInitial();
+
+        this._rowEventInitial();
+
+        this._columnEventInitial();
+
+        this._leftTopEventInitial();
+
+        this._worksheet = this.getContext().getWorkBook().getActiveSheet();
+
+        this._initModels();
+
+        this._dragLineControl = new DragLineController(this);
+
+        this._columnTitleControl = new ColumnTitleController(this);
+
+        this._rowTitleControl = new RowTitleController(this);
+    }
+
+    private _mainEventInitial() {
+        const main = this._mainComponent;
+        main.onPointerDownObserver.add((evt: IPointerEvent | IMouseEvent) => {
+            const { offsetX: evtOffsetX, offsetY: evtOffsetY } = evt;
+            this._startOffsetX = evtOffsetX;
+            this._startOffsetY = evtOffsetY;
+            const scrollXY = main.getAncestorScrollXY(this._startOffsetX, this._startOffsetY);
+            const cellInfo = main.calculateCellIndexByPosition(evtOffsetX, evtOffsetY, scrollXY);
+            const actualSelection = makeCellToSelection(cellInfo);
+            if (!actualSelection || !this._worksheet) {
+                return false;
+            }
+
+            const { startRow, startColumn, endColumn, endRow, startY, endY, startX, endX } = actualSelection;
+
+            const startSelectionRange = {
+                startColumn,
+                startRow,
+                endColumn,
+                endRow,
+                startY,
+                endY,
+                startX,
+                endX,
+            };
+
+            this._startSelectionRange = startSelectionRange;
+
+            let selectionControl: Nullable<SelectionControl> = this.getCurrentControl();
+
+            let curControls = this.getCurrentControls();
+
+            if (!curControls) {
+                return false;
+            }
+
+            for (let control of curControls) {
+                // right click
+                if (evt.button === 2 && control.model.isInclude(startSelectionRange)) {
+                    selectionControl = control;
+                    return;
+                }
+                // Click to an existing selection
+                if (control.model.isEqual(startSelectionRange)) {
+                    selectionControl = control;
+                    break;
+                }
+
+                // There can only be one highlighted cell, so clear the highlighted cell of the existing selection
+                if (!evt.shiftKey) {
+                    control.clearHighlight();
+                }
+            }
+
+            // In addition to pressing the ctrl or shift key, we must clear the previous selection
+            if (curControls.length > 0 && !evt.ctrlKey && !evt.shiftKey) {
+                for (let control of curControls) {
+                    control.dispose();
+                }
+
+                curControls.length = 0; // clear currentSelectionControls
+            }
+
+            const currentCell = selectionControl && selectionControl.model.currentCell;
+
+            if (selectionControl && evt.shiftKey && currentCell) {
+                const { row, column } = currentCell;
+
+                // TODO startCell position calculate error
+                const startCell = main.getNoMergeCellPositionByIndex(row, column);
+                const endCell = main.getNoMergeCellPositionByIndex(endRow, endColumn);
+
+                const newSelectionRange = {
+                    startColumn: column,
+                    startRow: row,
+                    endColumn: startSelectionRange.startColumn,
+                    endRow: startSelectionRange.startRow,
+                    startY: startCell?.startY || 0,
+                    endY: endCell?.endY || 0,
+                    startX: startCell?.startX || 0,
+                    endX: endCell?.endX || 0,
+                };
+                selectionControl.update(newSelectionRange, currentCell);
+            } else {
+                selectionControl = SelectionControl.create(this, curControls.length);
+                selectionControl.update(startSelectionRange, cellInfo);
+                curControls.push(selectionControl);
+            }
+
+            this.hasSelection = true;
+
+            const scene = this.getScene();
+
+            scene.disableEvent();
+
+            const scrollTimer = ScrollTimer.create(this.getScene());
+            scrollTimer.startScroll(evtOffsetX, evtOffsetY);
+
+            // update model
+            // this.setSelectionModel();
+
+            // Notification toolbar updates button state and value
+            this._plugin.getObserver('onChangeSelectionObserver')?.notifyObservers(selectionControl);
+
+            this._moveObserver = scene.onPointerMoveObserver.add((moveEvt: IPointerEvent | IMouseEvent) => {
+                this.moving(moveEvt, selectionControl);
+                const { offsetX: moveOffsetX, offsetY: moveOffsetY } = moveEvt;
+
+                scrollTimer.scrolling(moveOffsetX, moveOffsetY, () => {
+                    this.moving(moveEvt, selectionControl);
+                });
+            });
+
+            this._upObserver = scene.onPointerUpObserver.add((upEvt: IPointerEvent | IMouseEvent) => {
+                this.up();
+                scene.onPointerMoveObserver.remove(this._moveObserver);
+                scene.onPointerUpObserver.remove(this._upObserver);
+                scene.enableEvent();
+
+                scrollTimer.stopScroll();
+            });
+
+            // document.addEventListener('pointerup', () => {
+            //     this.up();
+            //     scene.onPointerMoveObserver.remove(this._moveObserver);
+            //     scene.onPointerUpObserver.remove(this._upObserver);
+            //     scene.enableEvent();
+
+            //     scrollTimer.stopScroll();
+            // });
+        });
+    }
+
+    private _rowEventInitial() {
+        const row = this._rowComponent;
+        row.onPointerEnterObserver.add((evt: IPointerEvent | IMouseEvent) => {
+            // this._rowTitleControl.highlightRowTitle(evt);
+        });
+    }
+
+    private _columnEventInitial() {
+        const column = this._columnComponent;
+        column.onPointerEnterObserver.add((evt: IPointerEvent | IMouseEvent) => {
+            // this._columnTitleControl.highlightColumnTitle(evt);
+        });
+    }
+
+    private _leftTopEventInitial() {
+        const leftTop = this._leftTopComponent;
+        leftTop.onPointerDownObserver.add((evt: IPointerEvent | IMouseEvent) => {
+            // console.log('leftTop_moveObserver', evt);
+        });
+    }
+
+    /**
+     * Initialize selection model based on user configuration
+     * @param selections
+     */
+    private _initModels() {
+        const selections: ISelectionsConfig = this._plugin.getConfig().selections;
+
+        Object.keys(selections).forEach((worksheetId) => {
+            const selectionsList = selections[worksheetId];
+            const currentModels: SelectionModel[] = [];
+
+            selectionsList.forEach((selectionConfig) => {
+                const { startColumn, startRow, endColumn, endRow } = selectionConfig.selection;
+                const cell = selectionConfig.cell;
+
+                const model = new SelectionModel(SELECTION_TYPE.NORMAL, this._plugin);
+
+                const cellInfo = cell
+                    ? {
+                        row: cell.row,
+                        column: cell.column,
+                        isMerged: false,
+                        isMergedMainCell: false,
+                        startY: 0,
+                        endY: 0,
+                        startX: 0,
+                        endX: 0,
+                        mergeInfo: {
+                            startColumn,
+                            startRow,
+                            endColumn,
+                            endRow,
+                            startY: 0,
+                            endY: 0,
+                            startX: 0,
+                            endX: 0,
+                        },
+                    }
+                    : null;
+
+                // Only update data, not render
+                model.setValue(
+                    {
+                        startColumn,
+                        startRow,
+                        endColumn,
+                        endRow,
+                        startY: 0,
+                        endY: 0,
+                        startX: 0,
+                        endX: 0,
+                    },
+                    cellInfo
+                );
+                currentModels.push(model);
+            });
+
+            this._selectionModels.set(worksheetId, currentModels);
+        });
+    }
+
+    /**
+     * Initialize selection based on user configuration
+     * @param selections
+     */
+    private _initControls() {
+        const selections: ISelectionsConfig = this._plugin.getConfig().selections;
+        Object.keys(selections).forEach((worksheetId) => {
+            const selectionsList = selections[worksheetId];
+            const currentControls: SelectionControl[] = [];
+
+            selectionsList.forEach((selectionConfig) => {
+                const selectionRange = selectionConfig.selection;
+                const curCellRange = selectionConfig.cell;
+                const main = this._mainComponent;
+
+                const control = SelectionControl.create(this, currentControls.length);
+
+                let cellInfo = null;
+                if (curCellRange) {
+                    cellInfo = main.getCellByIndex(curCellRange.row, curCellRange.column);
+                }
+
+                const { startRow: finalStartRow, startColumn: finalStartColumn, endRow: finalEndRow, endColumn: finalEndColumn } = selectionRange;
+                const startCell = main.getNoMergeCellPositionByIndex(finalStartRow, finalStartColumn);
+                const endCell = main.getNoMergeCellPositionByIndex(finalEndRow, finalEndColumn);
+
+                // Only update data, not render
+                control.model.setValue(
+                    {
+                        startColumn: finalStartColumn,
+                        startRow: finalStartRow,
+                        endColumn: finalEndColumn,
+                        endRow: finalEndRow,
+                        startY: startCell?.startY || 0,
+                        endY: endCell?.endY || 0,
+                        startX: startCell?.startX || 0,
+                        endX: endCell?.endX || 0,
+                    },
+                    cellInfo
+                );
+                currentControls.push(control);
+            });
+
+            // this._selectionControls.set(worksheetId, currentControls);
+        });
+    }
+
+    /**
+     * Initialize the observer
+     */
+    private _initializeObserver() {
+        const context = this._plugin.getContext();
+        context.getContextObserver('onAfterChangeActiveSheetObservable').add(() => {
+            this.renderCurrentControls();
+        });
+
+        this._worksheet
+            ?.getContext()
+            .getContextObserver('onSheetRenderDidMountObservable')
+            .add(() => {
+                this.renderCurrentControls();
+            });
+    }
+}