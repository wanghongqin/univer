# style-univer

简体中文 | [English](./README.md)

## 介绍

UniverSheet Spreadsheet 插件

### 安装

```shell
npm i @univerjs/base-sheets
```

### 使用

```js
<<<<<<< HEAD
import {Spreadsheet} from '@univer/base-sheets'
=======
impport {Spreadsheet} from '@univerjs/base-sheets'
>>>>>>> b9ba0b61

const univerSheet = new UniverSheet();
univerSheet.installPlugin(new Spreadsheet());
```

## 本地开发

### 环境

-   [Node.js](https://nodejs.org/en/) Version >= 10
-   [npm](https://www.npmjs.com/) Version >= 6

### 安装

```
pnpm install
```

### 开发

```
# 当前目录 ./packages/base-sheets/
npm run dev

# 或者项目根目录 ./
pnpm run --filter  @univerjs/base-sheets dev
```

### 打包

```
# 当前目录 ./packages/base-sheets/
npm run build

# 或者根目录 ./
pnpm run --filter  @univerjs/base-sheets build
```<|MERGE_RESOLUTION|>--- conflicted
+++ resolved
@@ -15,11 +15,7 @@
 ### 使用
 
 ```js
-<<<<<<< HEAD
-import {Spreadsheet} from '@univer/base-sheets'
-=======
-impport {Spreadsheet} from '@univerjs/base-sheets'
->>>>>>> b9ba0b61
+import { Spreadsheet } from '@univerjs/base-sheets';
 
 const univerSheet = new UniverSheet();
 univerSheet.installPlugin(new Spreadsheet());
