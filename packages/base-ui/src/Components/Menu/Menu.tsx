--- conflicted
+++ resolved
@@ -1,7 +1,10 @@
 import { Component, ComponentChild, createRef } from 'preact';
 import { Subscription } from 'rxjs';
-<<<<<<< HEAD
-import { ICommandService } from '@univerjs/core';
+import { ICommandService, isRealNum } from '@univerjs/core';
+import { BaseMenuProps, BaseMenuState, BaseMenuItem, BaseMenuStyle } from '../../Interfaces';
+import { joinClassNames } from '../../Utils';
+import { CustomLabel } from '../CustomLabel';
+
 import styles from './index.module.less';
 import { AppContext } from '../../Common/AppContext';
 import { ICustomComponentOption, IDisplayMenuItem, IMenuItem, IValueOption, isValueOptions } from '../../services/menu/menu';
@@ -18,16 +21,6 @@
 
 export class Menu extends Component<BaseMenuProps, IBaseMenuState> {
     static override contextType = AppContext;
-=======
-import { ICommandService, isRealNum } from '@univerjs/core';
-import { BaseMenuProps, BaseMenuState, BaseMenuItem, BaseMenuStyle } from '../../Interfaces';
-import { joinClassNames } from '../../Utils';
-import { CustomLabel } from '../CustomLabel';
-
-import styles from './index.module.less';
-import { IDisplayMenuItem } from '../../services/menu/menu.service';
-import AppContext from '../../Common/AppContext';
->>>>>>> a5aac536
 
     private _MenuRef = createRef<HTMLUListElement>();
 
@@ -232,15 +225,7 @@
     onClick: () => void;
 }
 
-<<<<<<< HEAD
 export class MenuItem extends Component<IMenuItemProps, { disabled: boolean }> {
-=======
-/**
- * state
- * value: use for command params
- */
-export class MenuItem extends Component<{ menuItem: IDisplayMenuItem; index: number; onClick: () => void }, { disabled: boolean; value: any }> {
->>>>>>> a5aac536
     static override contextType = AppContext;
 
     private disabledSubscription: Subscription | undefined;
