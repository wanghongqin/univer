--- conflicted
+++ resolved
@@ -342,10 +342,6 @@
         console.log('debug, value', value, title);
 
         return (
-<<<<<<< HEAD
-            <li className={joinClassNames(styles.colsMenuitem, disabled ? styles.colsMenuitemDisabled : '')} onClick={(e) => this.handleClick(e, item, index)}>
-                <NeoCustomLabel title={item.title} onChange={this.onChange}></NeoCustomLabel>
-=======
             <li
                 className={joinClassNames(styles.colsMenuitem, disabled ? styles.colsMenuitemDisabled : '')}
                 disabled={disabled}
@@ -364,7 +360,6 @@
                         onClick();
                     }}
                 ></NeoCustomLabel>
->>>>>>> 07740ac0
             </li>
         );
     }
@@ -409,12 +404,7 @@
                 onMouseEnter={(e) => this.mouseEnter(e, index)}
                 onMouseLeave={(e) => this.mouseLeave(e, index)}
             >
-<<<<<<< HEAD
-                <NeoCustomLabel title={item.title} onChange={this.onChange} icon={item.icon} display={item.display}></NeoCustomLabel>
-                {item.shortcut && ` (${item.shortcut})`}
-=======
                 <NeoCustomLabel title={item.title} value={item.title} icon={item.icon} display={item.display} label={item.label}></NeoCustomLabel>
->>>>>>> 07740ac0
                 {(menuItems.length > 0 || (item as IMenuSelectorItem<unknown>).selections?.length) && (
                     <Menu ref={(ele: Menu) => (this._refs[index] = ele)} menuId={item.id} parent={this} display={item.display}></Menu>
                 )}
